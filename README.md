# Distances.jl

[![Build Status](https://github.com/JuliaStats/Distances.jl/workflows/CI/badge.svg)](https://github.com/JuliaStats/Distances.jl/actions?query=workflow%3ACI)
[![Coverage Status](http://codecov.io/github/JuliaStats/Distances.jl/coverage.svg?branch=master)](http://codecov.io/github/JuliaStats/Distances.jl?branch=master)

A Julia package for evaluating distances(metrics) between vectors.

This package also provides optimized functions to compute column-wise and
pairwise distances, which are often substantially faster than a straightforward
loop implementation. (See the benchmark section below for details).

## Supported distances

* Euclidean distance
* Squared Euclidean distance
* Periodic Euclidean distance
* Cityblock distance
* Total variation distance
* Jaccard distance
* Rogers-Tanimoto distance
* Chebyshev distance
* Minkowski distance
* Hamming distance
* Cosine distance
* Correlation distance
* Chi-square distance
* Kullback-Leibler divergence
* Generalized Kullback-Leibler divergence
* Rényi divergence
* Jensen-Shannon divergence
* Mahalanobis distance
* Squared Mahalanobis distance
* Bhattacharyya distance
* Hellinger distance
* Haversine distance
* Spherical angle distance
* Mean absolute deviation
* Mean squared deviation
* Root mean squared deviation
* Normalized root mean squared deviation
* Bray-Curtis dissimilarity
* Bregman divergence

For `Euclidean distance`, `Squared Euclidean distance`, `Cityblock distance`,
`Minkowski distance`, and `Hamming distance`, a weighted version is also provided.

## Basic use

The library supports three ways of computation: *computing the distance between*
*two iterators/vectors*, *"zip"-wise computation*, and *pairwise computation*.
Each of these computation modes works with arbitrary iterable objects of known
size.

### Computing the distance between two iterators or vectors

Each distance corresponds to a *distance type*. You can always compute a certain
distance between two iterators or vectors of equal length using the following
syntax

```julia
r = evaluate(dist, x, y)
r = dist(x, y)
```

Here, `dist` is an instance of a distance type: for example, the type for Euclidean
distance is `Euclidean` (more distance types will be introduced in the next section).
You can compute the Euclidean distance between `x` and `y` as

```julia
r = evaluate(Euclidean(), x, y)
r = Euclidean()(x, y)
```

Common distances also come with convenient functions for distance evaluation. For
example, you may also compute Euclidean distance between two vectors as below

```julia
r = euclidean(x, y)
```

### Computing distances between corresponding objects ("column-wise")

Suppose you have two `m-by-n` matrix `X` and `Y`, then you can compute all
distances between corresponding columns of `X` and `Y` in one batch, using
the `colwise` function, as

```julia
r = colwise(dist, X, Y)
```

The output `r` is a vector of length `n`. In particular, `r[i]` is the distance
between `X[:,i]` and `Y[:,i]`. The batch computation typically runs considerably
faster than calling `evaluate` column-by-column.

Note that either of `X` and `Y` can be just a single vector -- then the `colwise`
function will compute the distance between this vector and each column of the other
parameter.

The above extends to iterators of iterators/vectors, and the colwise computations
means the distance computation of corresponding objects (à la `Base.zip`).
For instance, in Julia v1.1 and above, the colwise behavior shown above can be
equally well obtained by

```julia
r = colwise(dist, eachcol(X), eachcol(Y))
```

Equally simple, the analogous "rowwise" distance computation can be obtained via

```julia
r = colwise(dist, eachrow(X), eachrow(Y))
```

The iterator-based approach is in fact the future-proof way of computing distances
between corresponding data points of iterable collections `X` and `Y`. Exceptions
are given by distance types with `colwise` methods specialized for
`AbstractVecOrMat` arguments, i.e., `CorrDist` and `[Sq]Mahalanobis`.

### Computing pairwise distances

Let `X` and `Y` have `m` and `n` columns, respectively, and the same number of rows.
Then the `pairwise` function with the `dims=2` argument computes distances between
each pair of columns in `X` and `Y`:

```julia
R = pairwise(dist, X, Y, dims=2)
```

In the output, `R` is a matrix of size `(m, n)`, such that `R[i,j]` is the
distance between `X[:,i]` and `Y[:,j]`. Computing distances for all pairs using
`pairwise` function is often remarkably faster than evaluting for each pair
individually.

If you just want to just compute distances between all columns of a matrix `X`,
you can write

```julia
R = pairwise(dist, X, dims=2)
```

This statement will result in an `m-by-m` matrix, where `R[i,j]` is the distance
between `X[:,i]` and `X[:,j]`. `pairwise(dist, X)` is typically more efficient
than `pairwise(dist, X, X)`, as the former will take advantage of the symmetry
when `dist` is a semi-metric (including metric).

For performance reasons, it is recommended to use matrices with observations in
columns (as shown above). Indeed, the `Array` type in Julia is column-major,
making it more efficient to access memory column by column. However, matrices
with observations stored in rows are also supported via the argument `dims=1`.

As before, the above can be generalized to iterators `X` and `Y` of
iterators/vectors. For example, the distinction between `dims=1` and `dims=2` can
again (in Julia v1.1 and above) be made by the `eachrow` and `eachcol` iterators.

```julia
R = pairwise(dist, eachcol(X), eachcol(Y)) # == pairwise(dist, X, Y; dims=2)
R = pairwise(dist, eachrow(X), eachrow(Y)) # == pairwise(dist, X, Y; dims=1)
```

The iterator-based approach is in fact the future-proof way of computing distances
between all data points of iterable collections `X` and `Y`. Exceptions
are given by distance types with `pairwise` methods specialized for
`AbstractMatrix` arguments, i.e., `CorrDist`, `CosineDist`, `[Weighted]SqEuclidean`,
`[Weighted]Euclidean` and `[Sq]Mahalanobis`.

### Computing column-wise and pairwise distances inplace

If the vector/matrix to store the results are pre-allocated, you may use the
storage (without creating a new array) using the following syntax
(`i` being either `1` or `2`):

```julia
colwise!(r, dist, X, Y)
pairwise!(R, dist, X, Y, dims=i)
pairwise!(R, dist, X, dims=i)
```

Please pay attention to the difference, the functions for inplace computation are
`colwise!` and `pairwise!` (instead of `colwise` and `pairwise`).

## Distance type hierarchy

The distances are organized into a type hierarchy.

At the top of this hierarchy is an abstract class **PreMetric**, which is defined to be a function `d` that satisfies

    d(x, x) == 0  for all x
    d(x, y) >= 0  for all x, y

**SemiMetric** is a abstract type that refines **PreMetric**. Formally, a *semi-metric* is a *pre-metric* that is also symmetric, as

    d(x, y) == d(y, x)  for all x, y

**Metric** is a abstract type that further refines **SemiMetric**. Formally, a *metric* is a *semi-metric* that also satisfies triangle inequality, as

    d(x, z) <= d(x, y) + d(y, z)  for all x, y, z

This type system has practical significance. For example, when computing pairwise distances
between a set of vectors, you may only perform computation for half of the pairs, derive the
values immediately for the remaining half by leveraging the symmetry of *semi-metrics*. Note
that the types of `SemiMetric` and `Metric` do not completely follow the definition in
mathematics as they do not require the "distance" to be able to distinguish between points:
for these types `x != y` does not imply that `d(x, y) != 0` in general compared to the
mathematical definition of semi-metric and metric, as this property does not change
computations in practice.

Each distance corresponds to a distance type. The type name and the corresponding mathematical
definitions of the distances are listed in the following table.

| type name            |  convenient syntax         | math definition     |
| -------------------- | -------------------------- | --------------------|
|  Euclidean           |  `euclidean(x, y)`         | `sqrt(sum((x - y) .^ 2))` |
|  SqEuclidean         |  `sqeuclidean(x, y)`       | `sum((x - y).^2)` |
|  PeriodicEuclidean   |  `peuclidean(x, y, w)`     | `sqrt(sum(min(mod(abs(x - y), w), w - mod(abs(x - y), w)).^2))`  |
|  Cityblock           |  `cityblock(x, y)`         | `sum(abs(x - y))` |
|  TotalVariation      |  `totalvariation(x, y)`    | `sum(abs(x - y)) / 2` |
|  Chebyshev           |  `chebyshev(x, y)`         | `max(abs(x - y))` |
|  Minkowski           |  `minkowski(x, y, p)`      | `sum(abs(x - y).^p) ^ (1/p)` |
|  Hamming             |  `hamming(k, l)`           | `sum(k .!= l)` |
|  RogersTanimoto      |  `rogerstanimoto(a, b)`    | `2(sum(a&!b) + sum(!a&b)) / (2(sum(a&!b) + sum(!a&b)) + sum(a&b) + sum(!a&!b))` |
|  Jaccard             |  `jaccard(x, y)`           | `1 - sum(min(x, y)) / sum(max(x, y))` |
|  BrayCurtis          |  `braycurtis(x, y)`        | `sum(abs(x - y)) / sum(abs(x + y))`  |
|  CosineDist          |  `cosine_dist(x, y)`       | `1 - dot(x, y) / (norm(x) * norm(y))` |
|  CorrDist            |  `corr_dist(x, y)`         | `cosine_dist(x - mean(x), y - mean(y))` |
|  ChiSqDist           |  `chisq_dist(x, y)`        | `sum((x - y).^2 / (x + y))` |
|  KLDivergence        |  `kl_divergence(p, q)`     | `sum(p .* log(p ./ q))` |
|  GenKLDivergence     |  `gkl_divergence(x, y)`    | `sum(p .* log(p ./ q) - p + q)` |
|  RenyiDivergence     | `renyi_divergence(p, q, k)`| `log(sum( p .* (p ./ q) .^ (k - 1))) / (k - 1)` |
|  JSDivergence        |  `js_divergence(p, q)`     | `KL(p, m) / 2 + KL(p, m) / 2 with m = (p + q) / 2` |
|  SpanNormDist        |  `spannorm_dist(x, y)`     | `max(x - y) - min(x - y)` |
|  BhattacharyyaDist   |  `bhattacharyya(x, y)`     | `-log(sum(sqrt(x .* y) / sqrt(sum(x) * sum(y)))` |
<<<<<<< HEAD
|  HellingerDist       |  `hellinger(x, y)`        | `sqrt(1 - sum(sqrt(x .* y) / sqrt(sum(x) * sum(y))))` |
|  Haversine           |  `haversine(x, y, r)`      | [Haversine formula](https://en.wikipedia.org/wiki/Haversine_formula) |
=======
|  HellingerDist       |  `hellinger(x, y) `        | `sqrt(1 - sum(sqrt(x .* y) / sqrt(sum(x) * sum(y))))` |
|  Haversine           |  `haversine(x, y, r = 6371000)`      | [Haversine formula](https://en.wikipedia.org/wiki/Haversine_formula) |
|  SphericalAngle      |  `spherical_angle(x, y)`   | [Haversine formula](https://en.wikipedia.org/wiki/Haversine_formula) |
>>>>>>> 23b0023c
|  Mahalanobis         |  `mahalanobis(x, y, Q)`    | `sqrt((x - y)' * Q * (x - y))` |
|  SqMahalanobis       |  `sqmahalanobis(x, y, Q)`  | `(x - y)' * Q * (x - y)` |
|  MeanAbsDeviation    |  `meanad(x, y)`            | `mean(abs.(x - y))` |
|  MeanSqDeviation     |  `msd(x, y)`               | `mean(abs2.(x - y))` |
|  RMSDeviation        |  `rmsd(x, y)`              | `sqrt(msd(x, y))` |
|  NormRMSDeviation    |  `nrmsd(x, y)`             | `rmsd(x, y) / (maximum(x) - minimum(x))` |
|  WeightedEuclidean   |  `weuclidean(x, y, w)`     | `sqrt(sum((x - y).^2 .* w))`  |
|  WeightedSqEuclidean |  `wsqeuclidean(x, y, w)`   | `sum((x - y).^2 .* w)`  |
|  WeightedCityblock   |  `wcityblock(x, y, w)`     | `sum(abs(x - y) .* w)`  |
|  WeightedMinkowski   |  `wminkowski(x, y, w, p)`  | `sum(abs(x - y).^p .* w) ^ (1/p)` |
|  WeightedHamming     |  `whamming(x, y, w)`       | `sum((x .!= y) .* w)`  |
|  Bregman             |  `bregman(F, ∇, x, y; inner = LinearAlgebra.dot)` | `F(x) - F(y) - inner(∇(y), x - y)` |

**Note:** The formulas above are using *Julia*'s functions. These formulas are
mainly for conveying the math concepts in a concise way. The actual implementation
may use a faster way. The arguments `x` and `y` are iterable objects, typically
arrays of real numbers; `w` is an iterator/array of parameters (like weights or
periods); `k` and `l` are iterators/arrays of distinct elements of
any kind; `a` and `b` are iterators/arrays of Bools; and finally, `p` and `q` are
iterators/arrays forming a discrete probability distribution and are therefore
both expected to sum to one.

### Precision for Euclidean and SqEuclidean

For efficiency (see the benchmarks below), `Euclidean` and
`SqEuclidean` make use of BLAS3 matrix-matrix multiplication to
calculate distances.  This corresponds to the following expansion:

```julia
(x-y)^2 == x^2 - 2xy + y^2
```

However, equality is not precise in the presence of roundoff error,
and particularly when `x` and `y` are nearby points this may not be
accurate.  Consequently, `Euclidean` and `SqEuclidean` allow you to
supply a relative tolerance to force recalculation:

```julia
julia> x = reshape([0.1, 0.3, -0.1], 3, 1);

julia> pairwise(Euclidean(), x, x)
1×1 Array{Float64,2}:
 7.45058e-9

julia> pairwise(Euclidean(1e-12), x, x)
1×1 Array{Float64,2}:
 0.0
```

## Benchmarks

The implementation has been carefully optimized based on benchmarks. The script in
`benchmark/benchmarks.jl` defines a benchmark suite for a variety of distances,
under column-wise and pairwise settings.

Here are benchmarks obtained running Julia 1.5 on a computer with a quad-core Intel
Core i5-2300K processor @ 3.2 GHz. Extended versions of the tables below can be
replicated using the script in `benchmark/print_table.jl`.

### Column-wise benchmark

The table below compares the performance (measured in terms of average elapsed
time of each iteration) of a straightforward loop implementation and an
implementation specialized to `[Sq]Mahalanobis` provided in *Distances.jl*.
The task in each iteration is to compute a specific distance between corresponding
columns in two `200-by-10000` matrices.

|  distance  |  loop  |  colwise  |  gain  |
|----------- | -------| ----------| -------|
| SqMahalanobis | 0.089470s |  0.014424s |  6.2027 |
| Mahalanobis | 0.090882s |  0.014096s |  6.4475 |

### Pairwise benchmark

The table below compares the performance (measured in terms of average elapsed
time of each iteration) of a straightforward loop implementation and certain
specialized implementations provided in *Distances.jl*. The task in each iteration
is to compute a specific distance in a pairwise manner between columns in a
`100-by-200` and `100-by-250` matrices, which will result in a `200-by-250`
distance matrix.

|  distance  |  loop  |  pairwise  |  gain  |
|----------- | -------| ----------| -------|
| SqEuclidean | 0.001273s |  0.000124s | **10.2290** |
| Euclidean | 0.001444s |  0.000201s |  **7.1991** |
| CosineDist | 0.001928s |  0.000149s | **12.9543** |
| CorrDist | 0.016837s |  0.000187s | **90.1854** |
| WeightedSqEuclidean | 0.001603s |  0.000143s | **11.2119** |
| WeightedEuclidean | 0.001811s |  0.000238s |  **7.6032** |
| SqMahalanobis | 0.308990s |  0.000248s | **1248.1892** |
| Mahalanobis | 0.313415s |  0.000346s | **906.1836** |

For distances of which a major part of the computation is a quadratic form
(e.g. *Euclidean*, *CosineDist*, *Mahalanobis*), the performance can be
drastically improved by restructuring the computation and delegating the core
part to `GEMM` in *BLAS*. The use of this strategy can lead to dramatic
performance gain over simple loops; see the the table above.<|MERGE_RESOLUTION|>--- conflicted
+++ resolved
@@ -229,14 +229,9 @@
 |  JSDivergence        |  `js_divergence(p, q)`     | `KL(p, m) / 2 + KL(p, m) / 2 with m = (p + q) / 2` |
 |  SpanNormDist        |  `spannorm_dist(x, y)`     | `max(x - y) - min(x - y)` |
 |  BhattacharyyaDist   |  `bhattacharyya(x, y)`     | `-log(sum(sqrt(x .* y) / sqrt(sum(x) * sum(y)))` |
-<<<<<<< HEAD
-|  HellingerDist       |  `hellinger(x, y)`        | `sqrt(1 - sum(sqrt(x .* y) / sqrt(sum(x) * sum(y))))` |
-|  Haversine           |  `haversine(x, y, r)`      | [Haversine formula](https://en.wikipedia.org/wiki/Haversine_formula) |
-=======
 |  HellingerDist       |  `hellinger(x, y) `        | `sqrt(1 - sum(sqrt(x .* y) / sqrt(sum(x) * sum(y))))` |
-|  Haversine           |  `haversine(x, y, r = 6371000)`      | [Haversine formula](https://en.wikipedia.org/wiki/Haversine_formula) |
+|  Haversine           |  `haversine(x, y, r = 6_371_000)`      | [Haversine formula](https://en.wikipedia.org/wiki/Haversine_formula) |
 |  SphericalAngle      |  `spherical_angle(x, y)`   | [Haversine formula](https://en.wikipedia.org/wiki/Haversine_formula) |
->>>>>>> 23b0023c
 |  Mahalanobis         |  `mahalanobis(x, y, Q)`    | `sqrt((x - y)' * Q * (x - y))` |
 |  SqMahalanobis       |  `sqmahalanobis(x, y, Q)`  | `(x - y)' * Q * (x - y)` |
 |  MeanAbsDeviation    |  `meanad(x, y)`            | `mean(abs.(x - y))` |
