# Distances.jl

[![Build Status](https://travis-ci.org/JuliaStats/Distances.jl.svg?branch=master)](https://travis-ci.org/JuliaStats/Distances.jl)
[![Coverage Status](https://coveralls.io/repos/JuliaStats/Distances.jl/badge.svg?branch=master&service=github)](https://coveralls.io/github/JuliaStats/Distances.jl?branch=master)

[![Distances](http://pkg.julialang.org/badges/Distances_0.6.svg)](http://pkg.julialang.org/?pkg=Distances)

A Julia package for evaluating distances(metrics) between vectors.

This package also provides optimized functions to compute column-wise and pairwise distances, which are often substantially faster than a straightforward loop implementation. (See the benchmark section below for details).


## Supported distances

* Euclidean distance
* Squared Euclidean distance
* Cityblock distance
* Jaccard distance
* Rogers-Tanimoto distance
* Chebyshev distance
* Minkowski distance
* Hamming distance
* Cosine distance
* Correlation distance
* Chi-square distance
* Kullback-Leibler divergence
* Generalized Kullback-Leibler divergence
* Rényi divergence
* Jensen-Shannon divergence
* Mahalanobis distance
* Squared Mahalanobis distance
* Ellipsoidal distance
* Bhattacharyya distance
* Hellinger distance
* Haversine distance
* Mean absolute deviation
* Mean squared deviation
* Root mean squared deviation
* Normalized root mean squared deviation
* Bray-Curtis dissimilarity

For ``Euclidean distance``, ``Squared Euclidean distance``, ``Cityblock distance``, ``Minkowski distance``, and ``Hamming distance``, a weighted version is also provided.


## Basic Use

The library supports three ways of computation: *computing the distance between two vectors*, *column-wise computation*, and *pairwise computation*.

#### Computing the distance between two vectors

Each distance corresponds to a *distance type*. You can always compute a certain distance between two vectors using the following syntax

```julia
r = evaluate(dist, x, y)
```

Here, dist is an instance of a distance type. For example, the type for Euclidean distance is ``Euclidean`` (more distance types will be introduced in the next section), then you can compute the Euclidean distance between ``x`` and ``y`` as

```julia
r = evaluate(Euclidean(), x, y)
```

Common distances also come with convenient functions for distance evaluation. For example, you may also compute Euclidean distance between two vectors as below

```julia
r = euclidean(x, y)
```

#### Computing distances between corresponding columns

Suppose you have two ``m-by-n`` matrix ``X`` and ``Y``, then you can compute all distances between corresponding columns of X and Y in one batch, using the ``colwise`` function, as

```julia
r = colwise(dist, X, Y)
```

The output ``r`` is a vector of length ``n``. In particular, ``r[i]`` is the distance between ``X[:,i]`` and ``Y[:,i]``. The batch computation typically runs considerably faster than calling ``evaluate`` column-by-column.

Note that either of ``X`` and ``Y`` can be just a single vector -- then the ``colwise`` function will compute the distance between this vector and each column of the other parameter.

#### Computing pairwise distances

Let ``X`` and ``Y`` respectively have ``m`` and ``n`` columns. Then the ``pairwise`` function computes distances between each pair of columns in ``X`` and ``Y``:

```julia
R = pairwise(dist, X, Y)
```

In the output, ``R`` is a matrix of size ``(m, n)``, such that ``R[i,j]`` is the distance between ``X[:,i]`` and ``Y[:,j]``. Computing distances for all pairs using ``pairwise`` function is often remarkably faster than evaluting for each pair individually.

If you just want to just compute distances between columns of a matrix ``X``, you can write

```julia
R = pairwise(dist, X)
```

This statement will result in an ``m-by-m`` matrix, where ``R[i,j]`` is the distance between ``X[:,i]`` and ``X[:,j]``.
``pairwise(dist, X)`` is typically more efficient than ``pairwise(dist, X, X)``, as the former will take advantage of the symmetry when ``dist`` is a semi-metric (including metric).

#### Computing column-wise and pairwise distances inplace

If the vector/matrix to store the results are pre-allocated, you may use the storage (without creating a new array) using the following syntax:

```julia
colwise!(r, dist, X, Y)
pairwise!(R, dist, X, Y)
pairwise!(R, dist, X)
```

Please pay attention to the difference, the functions for inplace computation are ``colwise!`` and ``pairwise!`` (instead of ``colwise`` and ``pairwise``).


## Distance type hierarchy

The distances are organized into a type hierarchy.

At the top of this hierarchy is an abstract class **PreMetric**, which is defined to be a function ``d`` that satisfies

	d(x, x) == 0  for all x
	d(x, y) >= 0  for all x, y

**SemiMetric** is a abstract type that refines **PreMetric**. Formally, a *semi-metric* is a *pre-metric* that is also symmetric, as

	d(x, y) == d(y, x)  for all x, y

**Metric** is a abstract type that further refines **SemiMetric**. Formally, a *metric* is a *semi-metric* that also satisfies triangle inequality, as

	d(x, z) <= d(x, y) + d(y, z)  for all x, y, z

This type system has practical significance. For example, when computing pairwise distances between a set of vectors, you may only perform computation for half of the pairs, and derive the values immediately for the remaining halve by leveraging the symmetry of *semi-metrics*.

Each distance corresponds to a distance type. The type name and the corresponding mathematical definitions of the distances are listed in the following table.

<<<<<<< HEAD
| type name            |  convenient syntax         | math definition     |
| -------------------- | -------------------------- | --------------------|
|  Euclidean           |  `euclidean(x, y)`         | `sqrt(sum((x - y) .^ 2))` |
|  SqEuclidean         |  `sqeuclidean(x, y)`       | `sum((x - y).^2)` |
|  Cityblock           |  `cityblock(x, y)`         | `sum(abs(x - y))` |
|  Chebyshev           |  `chebyshev(x, y)`         | `max(abs(x - y))` |
|  Minkowski           |  `minkowski(x, y, p)`      | `sum(abs(x - y).^p) ^ (1/p)` |
|  Hamming             |  `hamming(k, l)`           | `sum(k .!= l)` |
|  RogersTanimoto      |  `rogerstanimoto(a, b)`    | `2(sum(a&!b) + sum(!a&b)) / (2(sum(a&!b) + sum(!a&b)) + sum(a&b) + sum(!a&!b))` |
|  Jaccard             |  `jaccard(x, y)`           | `1 - sum(min(x, y)) / sum(max(x, y))` |
|  BrayCurtis          |  `braycurtis(x, y)`        | `sum(abs(x - y)) / sum(abs(x + y))`  |
|  CosineDist          |  `cosine_dist(x, y)`       | `1 - dot(x, y) / (norm(x) * norm(y))` |
|  CorrDist            |  `corr_dist(x, y)`         | `cosine_dist(x - mean(x), y - mean(y))` |
|  ChiSqDist           |  `chisq_dist(x, y)`        | `sum((x - y).^2 / (x + y))` |
|  KLDivergence        |  `kl_divergence(p, q)`     | `sum(p .* log(p ./ q))` |
|  GenKLDivergence     |  `gkl_divergence(x, y)`    | `sum(p .* log(p ./ q) - p + q)` |
|  RenyiDivergence     | `renyi_divergence(p, q, k)`| `log(sum( p .* (p ./ q) .^ (k - 1))) / (k - 1)` |
|  JSDivergence        |  `js_divergence(p, q)`     | `KL(p, m) / 2 + KL(p, m) / 2 with m = (p + q) / 2` |
|  SpanNormDist        |  `spannorm_dist(x, y)`     | `max(x - y) - min(x - y)` |
|  BhattacharyyaDist   |  `bhattacharyya(x, y)`     | `-log(sum(sqrt(x .* y) / sqrt(sum(x) * sum(y)))` |
|  HellingerDist       |  `hellinger(x, y) `        | `sqrt(1 - sum(sqrt(x .* y) / sqrt(sum(x) * sum(y))))` |
|  Haversine           |  `haversine(x, y, r)`      | [Haversine formula](https://en.wikipedia.org/wiki/Haversine_formula) |
|  Mahalanobis         |  `mahalanobis(x, y, Q)`    | `sqrt((x - y)' * Q * (x - y))` |
|  SqMahalanobis       |  `sqmahalanobis(x, y, Q)`  | `(x - y)' * Q * (x - y)` |
|  MeanAbsDeviation    |  `meanad(x, y)`            | `mean(abs.(x - y))` |
|  MeanSqDeviation     |  `msd(x, y)`               | `mean(abs2.(x - y))` |
|  RMSDeviation        |  `rmsd(x, y)`              | `sqrt(msd(x, y))` |
|  NormRMSDeviation    |  `nrmsd(x, y)`             | `rmsd(x, y) / (maximum(x) - minimum(x))` |
|  WeightedEuclidean   |  `weuclidean(x, y, w)`     | `sqrt(sum((x - y).^2 .* w))`  |
|  WeightedSqEuclidean |  `wsqeuclidean(x, y, w)`   | `sum((x - y).^2 .* w)`  |
|  WeightedCityblock   |  `wcityblock(x, y, w)`     | `sum(abs(x - y) .* w)`  |
|  WeightedMinkowski   |  `wminkowski(x, y, w, p)`  | `sum(abs(x - y).^p .* w) ^ (1/p)` |
|  WeightedHamming     |  `whamming(x, y, w)`       | `sum((x .!= y) .* w)`  |
=======
| type name            |  convenient syntax                  | math definition     |
| -------------------- | ----------------------------------- | --------------------|
|  Euclidean           |  `euclidean(x, y)`                  | `sqrt(sum((x - y) .^ 2))` |
|  SqEuclidean         |  `sqeuclidean(x, y)`                | `sum((x - y).^2)` |
|  Cityblock           |  `cityblock(x, y)`                  | `sum(abs(x - y))` |
|  Chebyshev           |  `chebyshev(x, y)`                  | `max(abs(x - y))` |
|  Minkowski           |  `minkowski(x, y, p)`               | `sum(abs(x - y).^p) ^ (1/p)` |
|  Hamming             |  `hamming(k, l)`                    | `sum(k .!= l)` |
|  Rogers-Tanimoto     |  `rogerstanimoto(a, b)`             | `2(sum(a&!b) + sum(!a&b)) / (2(sum(a&!b) + sum(!a&b)) + sum(a&b) + sum(!a&!b))` |
|  Jaccard             |  `jaccard(x, y)`                    | `1 - sum(min(x, y)) / sum(max(x, y))` |
|  CosineDist          |  `cosine_dist(x, y)`                | `1 - dot(x, y) / (norm(x) * norm(y))` |
|  CorrDist            |  `corr_dist(x, y)`                  | `cosine_dist(x - mean(x), y - mean(y))` |
|  ChiSqDist           |  `chisq_dist(x, y)`                 | `sum((x - y).^2 / (x + y))` |
|  KLDivergence        |  `kl_divergence(p, q)`              | `sum(p .* log(p ./ q))` |
|  GenKLDivergence     |  `gkl_divergence(x, y)`             | `sum(p .* log(p ./ q) - p + q)` |
|  RenyiDivergence     | `renyi_divergence(p, q, k)`         | `log(sum( p .* (p ./ q) .^ (k - 1))) / (k - 1)` |
|  JSDivergence        |  `js_divergence(p, q)`              | `KL(p, m) / 2 + KL(p, m) / 2 with m = (p + q) / 2` |
|  SpanNormDist        |  `spannorm_dist(x, y)`              | `max(x - y) - min(x - y )` |
|  BhattacharyyaDist   |  `bhattacharyya(x, y)`              | `-log(sum(sqrt(x .* y) / sqrt(sum(x) * sum(y)))` |
|  HellingerDist       |  `hellinger(x, y) `                 | `sqrt(1 - sum(sqrt(x .* y) / sqrt(sum(x) * sum(y))))` |
|  Haversine           |  `haversine(x, y, r)`               | [Haversine formula](https://en.wikipedia.org/wiki/Haversine_formula) |
|  Mahalanobis         |  `mahalanobis(x, y, Q)`             | `sqrt((x - y)' * Q * (x - y))` |
|  SqMahalanobis       |  `sqmahalanobis(x, y, Q)`           | ` (x - y)' * Q * (x - y)`  |
|  Ellipsoidal         |  `ellipsoidal(x, y, axes, angles)`  | `Mahalanobis distance from axes and angles` |
|  MeanAbsDeviation    |  `meanad(x, y)`                     | `mean(abs.(x - y))` |
|  MeanSqDeviation     |  `msd(x, y)`                        | `mean(abs2.(x - y))` |
|  RMSDeviation        |  `rmsd(x, y)`                       | `sqrt(msd(x, y))` |
|  NormRMSDeviation    |  `nrmsd(x, y)`                      | `rmsd(x, y) / (maximum(x) - minimum(x))` |
|  WeightedEuclidean   |  `weuclidean(x, y, w)`              | `sqrt(sum((x - y).^2 .* w))`  |
|  WeightedSqEuclidean |  `wsqeuclidean(x, y, w)`            | `sum((x - y).^2 .* w)`  |
|  WeightedCityblock   |  `wcityblock(x, y, w)`              | `sum(abs(x - y) .* w)`  |
|  WeightedMinkowski   |  `wminkowski(x, y, w, p)`           | `sum(abs(x - y).^p .* w) ^ (1/p)` |
|  WeightedHamming     |  `whamming(x, y, w)`                | `sum((x .!= y) .* w)`  |
>>>>>>> da15087e

**Note:** The formulas above are using *Julia*'s functions. These formulas are mainly for conveying the math concepts in a concise way. The actual implementation may use a faster way. The arguments `x` and `y` are arrays of real numbers; `k` and `l` are arrays of distinct elements of any kind; a and b are arrays of Bools; and finally, `p` and `q` are arrays forming a discrete probability distribution and are therefore both expected to sum to one.

### Precision for Euclidean and SqEuclidean

For efficiency (see the benchmarks below), `Euclidean` and
`SqEuclidean` make use of BLAS3 matrix-matrix multiplication to
calculate distances.  This corresponds to the following expansion:

```julia
(x-y)^2 == x^2 - 2xy + y^2
```

However, equality is not precise in the presence of roundoff error,
and particularly when `x` and `y` are nearby points this may not be
accurate.  Consequently, `Euclidean` and `SqEuclidean` allow you to
supply a relative tolerance to force recalculation:

```julia
julia> x = reshape([0.1, 0.3, -0.1], 3, 1);

julia> pairwise(Euclidean(), x, x)
1×1 Array{Float64,2}:
 7.45058e-9

julia> pairwise(Euclidean(1e-12), x, x)
1×1 Array{Float64,2}:
 0.0
```


## Benchmarks

The implementation has been carefully optimized based on benchmarks. The script in `benchmark/benchmarks.jl` defines a benchmark suite
for a variety of distances, under column-wise and pairwise settings.

Here are benchmarks obtained running Julia 0.6 on a computer with a quad-core Intel Core i5-2500K processor @ 3.3 GHz.
The tables below can be replicated using the script in `benchmark/print_table.jl`.

#### Column-wise benchmark

The table below compares the performance (measured in terms of average elapsed time of each iteration) of a straightforward loop implementation and an optimized implementation provided in *Distances.jl*. The task in each iteration is to compute a specific distance between corresponding columns in two ``200-by-10000`` matrices.

|  distance  |  loop  |  colwise  |  gain  |
|----------- | -------| ----------| -------|
| SqEuclidean | 0.007467s |  0.002171s |  3.4393 |
| Euclidean | 0.007421s |  0.002185s |  3.3961 |
| Cityblock | 0.007442s |  0.002168s |  3.4328 |
| Chebyshev | 0.011494s |  0.005846s |  1.9662 |
| Minkowski | 0.174122s |  0.143938s |  1.2097 |
| Hamming | 0.007586s |  0.002249s |  3.3739 |
| CosineDist | 0.008581s |  0.002853s |  3.0076 |
| CorrDist | 0.014991s |  0.011402s |  1.3148 |
| ChiSqDist | 0.012990s |  0.006910s |  1.8800 |
| KLDivergence | 0.051694s |  0.047433s |  1.0898 |
| RenyiDivergence | 0.021406s |  0.017845s |  1.1996 |
| RenyiDivergence | 0.031397s |  0.027801s |  1.1294 |
| JSDivergence | 0.115657s |  0.495861s |  0.2332 |
| BhattacharyyaDist | 0.019273s |  0.013195s |  1.4606 |
| HellingerDist | 0.018883s |  0.012921s |  1.4613 |
| WeightedSqEuclidean | 0.007559s |  0.002256s |  3.3504 |
| WeightedEuclidean | 0.007624s |  0.002325s |  3.2796 |
| WeightedCityblock | 0.007803s |  0.002248s |  3.4709 |
| WeightedMinkowski | 0.154231s |  0.147579s |  1.0451 |
| WeightedHamming | 0.009042s |  0.003182s |  2.8417 |
| SqMahalanobis | 0.070869s |  0.019199s |  3.6913 |
| Mahalanobis | 0.070980s |  0.019305s |  3.6768 |
| Haversine | 0.006549s |  0.000809s |  8.0967 |

We can see that using ``colwise`` instead of a simple loop yields considerable gain (2x - 4x), especially when the internal computation of each distance is simple. Nonetheless, when the computation of a single distance is heavy enough (e.g. *KLDivergence*,  *RenyiDivergence*), the gain is not as significant.

#### Pairwise benchmark

The table below compares the performance (measured in terms of average elapsed time of each iteration) of a straightforward loop implementation and an optimized implementation provided in *Distances.jl*. The task in each iteration is to compute a specific distance in a pairwise manner between columns in a ``100-by-200`` and ``100-by-250`` matrices, which will result in a ``200-by-250`` distance matrix.

|  distance  |  loop  |  pairwise  |  gain  |
|----------- | -------| ----------| -------|
| SqEuclidean | 0.019217s |  0.000196s | **97.9576** |
| Euclidean | 0.019287s |  0.000505s | **38.1874** |
| Cityblock | 0.019376s |  0.002532s |  7.6521 |
| Chebyshev | 0.032814s |  0.014811s |  2.2155 |
| Minkowski | 0.382199s |  0.361059s |  1.0586 |
| Hamming | 0.019826s |  0.003047s |  6.5072 |
| CosineDist | 0.024012s |  0.000367s | **65.3661** |
| CorrDist | 0.041356s |  0.000421s | **98.3049** |
| ChiSqDist | 0.035105s |  0.017882s |  1.9632 |
| KLDivergence | 0.131773s |  0.117640s |  1.1201 |
| RenyiDivergence | 0.057569s |  0.042694s |  1.3484 |
| RenyiDivergence | 0.082862s |  0.067811s |  1.2220 |
| JSDivergence | 0.292014s |  0.276898s |  1.0546 |
| BhattacharyyaDist | 0.051302s |  0.033043s |  1.5526 |
| HellingerDist | 0.049518s |  0.031856s |  1.5545 |
| WeightedSqEuclidean | 0.019959s |  0.000218s | **91.7298** |
| WeightedEuclidean | 0.020336s |  0.000557s | **36.5405** |
| WeightedCityblock | 0.020391s |  0.003118s |  6.5404 |
| WeightedMinkowski | 0.387738s |  0.366898s |  1.0568 |
| WeightedHamming | 0.024456s |  0.007403s |  3.3033 |
| SqMahalanobis | 0.113107s |  0.000366s | **309.3621** |
| Mahalanobis | 0.114646s |  0.000686s | **167.0595** |
| Haversine | 0.015267s |  0.003656s |  4.1763 |

For distances of which a major part of the computation is a quadratic form (e.g. *Euclidean*, *CosineDist*, *Mahalanobis*), the performance can be drastically improved by restructuring the computation and delegating the core part to ``GEMM`` in *BLAS*. The use of this strategy can easily lead to 100x performance gain over simple loops (see the highlighted part of the table above).<|MERGE_RESOLUTION|>--- conflicted
+++ resolved
@@ -131,41 +131,6 @@
 
 Each distance corresponds to a distance type. The type name and the corresponding mathematical definitions of the distances are listed in the following table.
 
-<<<<<<< HEAD
-| type name            |  convenient syntax         | math definition     |
-| -------------------- | -------------------------- | --------------------|
-|  Euclidean           |  `euclidean(x, y)`         | `sqrt(sum((x - y) .^ 2))` |
-|  SqEuclidean         |  `sqeuclidean(x, y)`       | `sum((x - y).^2)` |
-|  Cityblock           |  `cityblock(x, y)`         | `sum(abs(x - y))` |
-|  Chebyshev           |  `chebyshev(x, y)`         | `max(abs(x - y))` |
-|  Minkowski           |  `minkowski(x, y, p)`      | `sum(abs(x - y).^p) ^ (1/p)` |
-|  Hamming             |  `hamming(k, l)`           | `sum(k .!= l)` |
-|  RogersTanimoto      |  `rogerstanimoto(a, b)`    | `2(sum(a&!b) + sum(!a&b)) / (2(sum(a&!b) + sum(!a&b)) + sum(a&b) + sum(!a&!b))` |
-|  Jaccard             |  `jaccard(x, y)`           | `1 - sum(min(x, y)) / sum(max(x, y))` |
-|  BrayCurtis          |  `braycurtis(x, y)`        | `sum(abs(x - y)) / sum(abs(x + y))`  |
-|  CosineDist          |  `cosine_dist(x, y)`       | `1 - dot(x, y) / (norm(x) * norm(y))` |
-|  CorrDist            |  `corr_dist(x, y)`         | `cosine_dist(x - mean(x), y - mean(y))` |
-|  ChiSqDist           |  `chisq_dist(x, y)`        | `sum((x - y).^2 / (x + y))` |
-|  KLDivergence        |  `kl_divergence(p, q)`     | `sum(p .* log(p ./ q))` |
-|  GenKLDivergence     |  `gkl_divergence(x, y)`    | `sum(p .* log(p ./ q) - p + q)` |
-|  RenyiDivergence     | `renyi_divergence(p, q, k)`| `log(sum( p .* (p ./ q) .^ (k - 1))) / (k - 1)` |
-|  JSDivergence        |  `js_divergence(p, q)`     | `KL(p, m) / 2 + KL(p, m) / 2 with m = (p + q) / 2` |
-|  SpanNormDist        |  `spannorm_dist(x, y)`     | `max(x - y) - min(x - y)` |
-|  BhattacharyyaDist   |  `bhattacharyya(x, y)`     | `-log(sum(sqrt(x .* y) / sqrt(sum(x) * sum(y)))` |
-|  HellingerDist       |  `hellinger(x, y) `        | `sqrt(1 - sum(sqrt(x .* y) / sqrt(sum(x) * sum(y))))` |
-|  Haversine           |  `haversine(x, y, r)`      | [Haversine formula](https://en.wikipedia.org/wiki/Haversine_formula) |
-|  Mahalanobis         |  `mahalanobis(x, y, Q)`    | `sqrt((x - y)' * Q * (x - y))` |
-|  SqMahalanobis       |  `sqmahalanobis(x, y, Q)`  | `(x - y)' * Q * (x - y)` |
-|  MeanAbsDeviation    |  `meanad(x, y)`            | `mean(abs.(x - y))` |
-|  MeanSqDeviation     |  `msd(x, y)`               | `mean(abs2.(x - y))` |
-|  RMSDeviation        |  `rmsd(x, y)`              | `sqrt(msd(x, y))` |
-|  NormRMSDeviation    |  `nrmsd(x, y)`             | `rmsd(x, y) / (maximum(x) - minimum(x))` |
-|  WeightedEuclidean   |  `weuclidean(x, y, w)`     | `sqrt(sum((x - y).^2 .* w))`  |
-|  WeightedSqEuclidean |  `wsqeuclidean(x, y, w)`   | `sum((x - y).^2 .* w)`  |
-|  WeightedCityblock   |  `wcityblock(x, y, w)`     | `sum(abs(x - y) .* w)`  |
-|  WeightedMinkowski   |  `wminkowski(x, y, w, p)`  | `sum(abs(x - y).^p .* w) ^ (1/p)` |
-|  WeightedHamming     |  `whamming(x, y, w)`       | `sum((x .!= y) .* w)`  |
-=======
 | type name            |  convenient syntax                  | math definition     |
 | -------------------- | ----------------------------------- | --------------------|
 |  Euclidean           |  `euclidean(x, y)`                  | `sqrt(sum((x - y) .^ 2))` |
@@ -199,7 +164,6 @@
 |  WeightedCityblock   |  `wcityblock(x, y, w)`              | `sum(abs(x - y) .* w)`  |
 |  WeightedMinkowski   |  `wminkowski(x, y, w, p)`           | `sum(abs(x - y).^p .* w) ^ (1/p)` |
 |  WeightedHamming     |  `whamming(x, y, w)`                | `sum((x .!= y) .* w)`  |
->>>>>>> da15087e
 
 **Note:** The formulas above are using *Julia*'s functions. These formulas are mainly for conveying the math concepts in a concise way. The actual implementation may use a faster way. The arguments `x` and `y` are arrays of real numbers; `k` and `l` are arrays of distinct elements of any kind; a and b are arrays of Bools; and finally, `p` and `q` are arrays forming a discrete probability distribution and are therefore both expected to sum to one.
 
