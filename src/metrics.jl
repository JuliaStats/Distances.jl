# Ordinary metrics

###########################################################
#
#   Metric types
#
###########################################################

struct Euclidean <: Metric
    thresh::Float64
end
struct SqEuclidean <: SemiMetric
    thresh::Float64
end
struct Chebyshev <: Metric end
struct Cityblock <: Metric end
struct TotalVariation <: Metric end
struct Jaccard <: Metric end
struct RogersTanimoto <: Metric end

struct Minkowski{T <: Real} <: Metric
    p::T
end

struct Hamming <: Metric end

struct CosineDist <: SemiMetric end
# CorrDist is excluded from `UnionMetrics`
struct CorrDist <: SemiMetric end
struct BrayCurtis <: SemiMetric end

struct ChiSqDist <: SemiMetric end
struct KLDivergence <: PreMetric end
struct GenKLDivergence <: PreMetric end

"""
    RenyiDivergence(α::Real)
    renyi_divergence(P, Q, α::Real)

Create a Rényi premetric of order α.

Rényi defined a spectrum of divergence measures generalising the
Kullback–Leibler divergence (see `KLDivergence`). The divergence is
not a semimetric as it is not symmetric. It is parameterised by a
parameter α, and is equal to Kullback–Leibler divergence at α = 1:

At α = 0, ``R_0(P | Q) = -log(sum_{i: p_i > 0}(q_i))``

At α = 1, ``R_1(P | Q) = sum_{i: p_i > 0}(p_i log(p_i / q_i))``

At α = ∞, ``R_∞(P | Q) = log(sup_{i: p_i > 0}(p_i / q_i))``

Otherwise ``R_α(P | Q) = log(sum_{i: p_i > 0}((p_i ^ α) / (q_i ^ (α - 1))) / (α - 1)``

# Example:
```jldoctest
julia> x = reshape([0.1, 0.3, 0.4, 0.2], 2, 2);

julia> pairwise(RenyiDivergence(0), x, x)
2×2 Array{Float64,2}:
 0.0  0.0
 0.0  0.0

julia> pairwise(Euclidean(2), x, x)
2×2 Array{Float64,2}:
 0.0       0.577315
 0.655407  0.0
```
"""
struct RenyiDivergence{T <: Real} <: PreMetric
    p::T # order of power mean (order of divergence - 1)
    is_normal::Bool
    is_zero::Bool
    is_one::Bool
    is_inf::Bool

    function RenyiDivergence{T}(q) where {T}
        # There are four different cases:
        #   simpler to separate them out now, not over and over in eval_op()
        is_zero = q ≈ zero(T)
        is_one = q ≈ one(T)
        is_inf = isinf(q)

        # Only positive Rényi divergences are defined
        !is_zero && q < zero(T) && throw(ArgumentError("Order of Rényi divergence not legal, $(q) < 0."))

        new{T}(q - 1, !(is_zero || is_one || is_inf), is_zero, is_one, is_inf)
    end
end
RenyiDivergence(q::T) where {T} = RenyiDivergence{T}(q)

struct JSDivergence <: SemiMetric end

struct SpanNormDist <: SemiMetric end

# Deviations are handled separately from the other distances/divergences and
# are excluded from `UnionMetrics`
struct MeanAbsDeviation <: Metric end
struct MeanSqDeviation <: SemiMetric end
struct RMSDeviation <: Metric end
struct NormRMSDeviation <: PreMetric end

struct PeriodicEuclidean{W <: AbstractArray{<: Real}} <: Metric
    periods::W
end

const metrics = (Euclidean, SqEuclidean, PeriodicEuclidean, Chebyshev, Cityblock, TotalVariation, Minkowski, Hamming, Jaccard, RogersTanimoto, CosineDist, ChiSqDist, KLDivergence, RenyiDivergence, BrayCurtis, JSDivergence, SpanNormDist, GenKLDivergence)
const UnionMetrics = Union{metrics...}

"""
    Euclidean([thresh])

Create a euclidean metric.

When computing distances among large numbers of points, it can be much
more efficient to exploit the formula

    (x-y)^2 = x^2 - 2xy + y^2

However, this can introduce roundoff error. `thresh` (which defaults
to 0) specifies the relative square-distance tolerance on `2xy`
compared to `x^2 + y^2` to force recalculation of the distance using
the more precise direct (elementwise-subtraction) formula.

# Example:
```julia
julia> x = reshape([0.1, 0.3, -0.1], 3, 1);

julia> pairwise(Euclidean(), x, x)
1×1 Array{Float64,2}:
 7.45058e-9

julia> pairwise(Euclidean(1e-12), x, x)
1×1 Array{Float64,2}:
 0.0
```
"""
Euclidean() = Euclidean(0)

"""
    SqEuclidean([thresh])

Create a squared-euclidean semi-metric. For the meaning of `thresh`,
see [`Euclidean`](@ref).
"""
SqEuclidean() = SqEuclidean(0)

"""
	    PeriodicEuclidean(L)

Create a Euclidean metric on a rectangular periodic domain (i.e., a torus or
a cylinder). Periods per dimension are contained in the vector `L`:
```math
\\sqrt{\\sum_i(\\min\\mod(|x_i - y_i|, p), p - \\mod(|x_i - y_i|, p))^2}.
```
For dimensions without periodicity put `Inf` in the respective component.

# Example
```jldoctest
julia> x, y, L = [0.0, 0.0], [0.75, 0.0], [0.5, Inf];

julia> evaluate(PeriodicEuclidean(L), x, y)
0.25
```
"""
PeriodicEuclidean() = PeriodicEuclidean(Int[])

###########################################################
#
#  Implementations
#
###########################################################

const ArraySlice{T} = SubArray{T,1,Array{T,2},Tuple{Base.Slice{Base.OneTo{Int}},Int},true}

@inline parameters(::UnionMetrics) = nothing

# breaks the implementation into eval_start, eval_op, eval_reduce and eval_end

# Specialized for Arrays and avoids a branch on the size
@inline Base.@propagate_inbounds function _evaluate(d::UnionMetrics, a::Union{Array, ArraySlice}, b::Union{Array, ArraySlice})
    @boundscheck if length(a) != length(b)
        throw(DimensionMismatch("first array has length $(length(a)) which does not match the length of the second, $(length(b))."))
    end
    p = parameters(d)
    @boundscheck if p !== nothing
        length(a) != length(p) && throw(DimensionMismatch("arrays have length $(length(a)) but parameters have length $(length(p))."))
    end
    if length(a) == 0
        return zero(result_type(d, a, b))
    end
    @inbounds begin
        s = eval_start(d, a, b)
        if p === nothing
            @simd for I in 1:length(a)
                ai = a[I]
                bi = b[I]
                s = eval_reduce(d, s, eval_op(d, ai, bi))
            end
        else
            @simd for I in 1:length(a)
                aI = a[I]
                bI = b[I]
                pI = p[I]
                s = eval_reduce(d, s, eval_op(d, aI, bI, pI))
            end
        end
        return eval_end(d, s)
    end
end

@inline function _evaluate(d::UnionMetrics, a::AbstractArray, b::AbstractArray)
    @boundscheck if length(a) != length(b)
        throw(DimensionMismatch("first array has length $(length(a)) which does not match the length of the second, $(length(b))."))
    end
    p = parameters(d)
    @boundscheck if p !== nothing
        length(a) != length(p) && throw(DimensionMismatch("arrays have length $(length(a)) but parameters have length $(length(p))."))
    end
    if length(a) == 0
        return zero(result_type(d, a, b))
    end
    @inbounds begin
        s = eval_start(d, a, b)
        if size(a) == size(b)
            if p === nothing
                @simd for I in eachindex(a, b)
                    ai = a[I]
                    bi = b[I]
                    s = eval_reduce(d, s, eval_op(d, ai, bi))
                end
            else
                @simd for I in eachindex(a, b, p)
                    aI = a[I]
                    bI = b[I]
                    pI = p[I]
                    s = eval_reduce(d, s, eval_op(d, aI, bI, pI))
                end
            end
        else
            if p === nothing
                for (Ia, Ib) in zip(eachindex(a), eachindex(b))
                    ai = a[Ia]
                    bi = b[Ib]
                    s = eval_reduce(d, s, eval_op(d, ai, bi))
                end
            else
                for (Ia, Ib, Ip) in zip(eachindex(a), eachindex(b), eachindex(p))
                    aI = a[Ia]
                    bI = b[Ib]
                    pI = p[Ip]
                    s = eval_reduce(d, s, eval_op(d, aI, bI, pI))
                end
            end
        end
    end
    return eval_end(d, s)
end
<<<<<<< HEAD
result_type(dist::UnionMetrics, a::AbstractArray, b::AbstractArray) =
    typeof(dist(oneunit(eltype(a)), oneunit(eltype(b))))
=======
result_type(dist::UnionMetrics, Ta::Type, Tb::Type) =
    typeof(evaluate(dist, oneunit(Ta), oneunit(Tb)))
>>>>>>> 293457eb
eval_start(d::UnionMetrics, a::AbstractArray, b::AbstractArray) =
    zero(result_type(d, a, b))
eval_end(d::UnionMetrics, s) = s

for M in metrics
    @eval @inline (dist::$M)(a::AbstractArray, b::AbstractArray) = _evaluate(dist, a, b)
    @eval @inline (dist::$M)(a::Number, b::Number) = eval_end(dist, eval_op(dist, a, b))
end

# SqEuclidean
@inline eval_op(::SqEuclidean, ai, bi) = abs2(ai - bi)
@inline eval_reduce(::SqEuclidean, s1, s2) = s1 + s2

sqeuclidean(a::AbstractArray, b::AbstractArray) = SqEuclidean()(a, b)
sqeuclidean(a::Number, b::Number) = SqEuclidean()(a, b)

# Euclidean
@inline eval_op(::Euclidean, ai, bi) = abs2(ai - bi)
@inline eval_reduce(::Euclidean, s1, s2) = s1 + s2
eval_end(::Euclidean, s) = sqrt(s)
euclidean(a::AbstractArray, b::AbstractArray) = Euclidean()(a, b)
euclidean(a::Number, b::Number) = Euclidean()(a, b)

# PeriodicEuclidean
Base.eltype(d::PeriodicEuclidean) = eltype(d.periods)
@inline parameters(d::PeriodicEuclidean) = d.periods
@inline function eval_op(d::PeriodicEuclidean, ai, bi, p)
    s1 = abs(ai - bi)
    s2 = mod(s1, p)
    s3 = min(s2, p - s2)
    abs2(s3)
end
@inline function eval_op(d::PeriodicEuclidean, ai, bi)
    periods = d.periods
    p = isempty(periods) ? oneunit(eltype(periods)) : first(periods)
    eval_op(d, ai, bi, p)
end
@inline eval_reduce(::PeriodicEuclidean, s1, s2) = s1 + s2
@inline eval_end(::PeriodicEuclidean, s) = sqrt(s)
peuclidean(a::AbstractArray, b::AbstractArray, p::AbstractArray{<: Real}) =
    PeriodicEuclidean(p)(a, b)
peuclidean(a::Number, b::Number, p::Real) = PeriodicEuclidean([p])(a, b)

# Cityblock
@inline eval_op(::Cityblock, ai, bi) = abs(ai - bi)
@inline eval_reduce(::Cityblock, s1, s2) = s1 + s2
cityblock(a::AbstractArray, b::AbstractArray) = Cityblock()(a, b)
cityblock(a::Number, b::Number) = Cityblock()(a, b)

# Total variation
@inline eval_op(::TotalVariation, ai, bi) = abs(ai - bi)
@inline eval_reduce(::TotalVariation, s1, s2) = s1 + s2
eval_end(::TotalVariation, s) = s / 2
totalvariation(a::AbstractArray, b::AbstractArray) = TotalVariation()(a, b)
totalvariation(a::Number, b::Number) = TotalVariation()(a, b)

# Chebyshev
@inline eval_op(::Chebyshev, ai, bi) = abs(ai - bi)
@inline eval_reduce(::Chebyshev, s1, s2) = max(s1, s2)
# if only NaN, will output NaN
@inline Base.@propagate_inbounds eval_start(::Chebyshev, a::AbstractArray, b::AbstractArray) = abs(a[1] - b[1])
chebyshev(a::AbstractArray, b::AbstractArray) = Chebyshev()(a, b)
chebyshev(a::Number, b::Number) = Chebyshev()(a, b)

# Minkowski
@inline eval_op(dist::Minkowski, ai, bi) = abs(ai - bi).^dist.p
@inline eval_reduce(::Minkowski, s1, s2) = s1 + s2
eval_end(dist::Minkowski, s) = s.^(1 / dist.p)
minkowski(a::AbstractArray, b::AbstractArray, p::Real) = Minkowski(p)(a, b)
minkowski(a::Number, b::Number, p::Real) = Minkowski(p)(a, b)

# Hamming
@inline eval_op(::Hamming, ai, bi) = ai != bi ? 1 : 0
@inline eval_reduce(::Hamming, s1, s2) = s1 + s2
hamming(a::AbstractArray, b::AbstractArray) = Hamming()(a, b)
hamming(a::Number, b::Number) = Hamming()(a, b)

# Cosine dist
@inline function eval_start(dist::CosineDist, a::AbstractArray, b::AbstractArray)
    T = Base.promote_typeof(eval_op(dist, oneunit(eltype(a)), oneunit(eltype(b)))...)
    zero(T), zero(T), zero(T)
end
@inline eval_op(::CosineDist, ai, bi) = ai * bi, ai * ai, bi * bi
@inline function eval_reduce(::CosineDist, s1, s2)
    a1, b1, c1 = s1
    a2, b2, c2 = s2
    return a1 + a2, b1 + b2, c1 + c2
end
function eval_end(::CosineDist, s)
    ab, a2, b2 = s
    max(1 - ab / (sqrt(a2) * sqrt(b2)), zero(eltype(ab)))
end
cosine_dist(a::AbstractArray, b::AbstractArray) = CosineDist()(a, b)

# Correlation Dist
_centralize(x::AbstractArray) = x .- mean(x)
<<<<<<< HEAD
(dist::CorrDist)(a::AbstractArray, b::AbstractArray) = CosineDist()(_centralize(a), _centralize(b))
corr_dist(a::AbstractArray, b::AbstractArray) = CorrDist()(a, b)
result_type(::CorrDist, a::AbstractArray, b::AbstractArray) = result_type(CosineDist(), a, b)
=======
evaluate(::CorrDist, a::AbstractArray, b::AbstractArray) = cosine_dist(_centralize(a), _centralize(b))
# Ambiguity resolution
evaluate(::CorrDist, a::Array, b::Array) = cosine_dist(_centralize(a), _centralize(b))
corr_dist(a::AbstractArray, b::AbstractArray) = evaluate(CorrDist(), a, b)
result_type(::CorrDist, Ta::Type, Tb::Type) = result_type(CosineDist(), Ta, Tb)
>>>>>>> 293457eb

# ChiSqDist
@inline eval_op(::ChiSqDist, ai, bi) = (d = abs2(ai - bi) / (ai + bi); ifelse(ai != bi, d, zero(d)))
@inline eval_reduce(::ChiSqDist, s1, s2) = s1 + s2
chisq_dist(a::AbstractArray, b::AbstractArray) = ChiSqDist()(a, b)

# KLDivergence
@inline eval_op(dist::KLDivergence, ai, bi) =
    ai > 0 ? ai * log(ai / bi) : zero(eval_op(dist, oneunit(ai), bi))
@inline eval_reduce(::KLDivergence, s1, s2) = s1 + s2
kl_divergence(a::AbstractArray, b::AbstractArray) = KLDivergence()(a, b)

# GenKLDivergence
@inline eval_op(dist::GenKLDivergence, ai, bi) =
    ai > 0 ? ai * log(ai / bi) - ai + bi : oftype(eval_op(dist, oneunit(ai), bi), bi)
@inline eval_reduce(::GenKLDivergence, s1, s2) = s1 + s2
gkl_divergence(a::AbstractArray, b::AbstractArray) = GenKLDivergence()(a, b)

# RenyiDivergence
@inline Base.@propagate_inbounds function eval_start(::RenyiDivergence, a::AbstractArray{T}, b::AbstractArray{T}) where {T <: Real}
    zero(T), zero(T), T(sum(a)), T(sum(b))
end

@inline function eval_op(dist::RenyiDivergence, ai::T, bi::T) where {T <: Real}
    if ai == zero(T)
        return zero(T), zero(T), zero(T), zero(T)
    elseif dist.is_normal
        return ai, ai * ((ai / bi)^dist.p), zero(T), zero(T)
    elseif dist.is_zero
        return ai, bi, zero(T), zero(T)
    elseif dist.is_one
        return ai, ai * log(ai / bi), zero(T), zero(T)
    else # otherwise q = ∞
        return ai, ai / bi, zero(T), zero(T)
    end
end

@inline function eval_reduce(dist::RenyiDivergence,
                                               s1::Tuple{T,T,T,T},
                                               s2::Tuple{T,T,T,T}) where {T <: Real}
    if dist.is_inf
        if s1[1] == zero(T)
            return (s2[1], s2[2], s1[3], s1[4])
        elseif s2[1] == zero(T)
            return s1
        else
            return s1[2] > s2[2] ? s1 : (s2[1], s2[2], s1[3], s1[4])
        end
    else
        return s1[1] + s2[1], s1[2] + s2[2], s1[3], s1[4]
    end
end

function eval_end(dist::RenyiDivergence, s::Tuple{T,T,T,T}) where {T <: Real}
    if dist.is_zero || dist.is_normal
        log(s[2] / s[1]) / dist.p + log(s[4] / s[3])
    elseif dist.is_one
        return s[2] / s[1] + log(s[4] / s[3])
    else # q = ∞
        log(s[2]) + log(s[4] / s[3])
    end
end

renyi_divergence(a::AbstractArray, b::AbstractArray, q::Real) = RenyiDivergence(q)(a, b)
# Combine docs with RenyiDivergence. Fetching the docstring with @doc causes
# problems during package compilation; see
# https://github.com/JuliaLang/julia/issues/31640
let docstring = Base.Docs.getdoc(RenyiDivergence)
    @doc docstring renyi_divergence
end

# JSDivergence
@inline function eval_op(::JSDivergence, ai::T, bi::T) where {T}
    u = (ai + bi) / 2
    ta = ai > 0 ? ai * log(ai) / 2 : zero(log(one(T)))
    tb = bi > 0 ? bi * log(bi) / 2 : zero(log(one(T)))
    tu = u > 0 ? u * log(u) : zero(log(one(T)))
    ta + tb - tu
end
@inline eval_reduce(::JSDivergence, s1, s2) = s1 + s2
js_divergence(a::AbstractArray, b::AbstractArray) = JSDivergence()(a, b)

# SpanNormDist
@inline Base.@propagate_inbounds function eval_start(::SpanNormDist, a::AbstractArray, b::AbstractArray)
    a[1] - b[1], a[1] - b[1]
end
@inline eval_op(::SpanNormDist, ai, bi)  = ai - bi
@inline function eval_reduce(::SpanNormDist, s1, s2)
    min_d, max_d = s1
    if s2 > max_d
        max_d = s2
    elseif s2 < min_d
        min_d = s2
    end
    return min_d, max_d
end

eval_end(::SpanNormDist, s) = s[2] - s[1]
<<<<<<< HEAD
spannorm_dist(a::AbstractArray, b::AbstractArray) = SpanNormDist()(a, b)
result_type(dist::SpanNormDist, a::AbstractArray, b::AbstractArray) =
    typeof(eval_op(dist, oneunit(eltype(a)), oneunit(eltype(b))))

=======
spannorm_dist(a::AbstractArray, b::AbstractArray) = evaluate(SpanNormDist(), a, b)
result_type(dist::SpanNormDist, Ta::Type, Tb::Type) =
    typeof(eval_op(dist, oneunit(Ta), oneunit(Tb)))
>>>>>>> 293457eb

# Jaccard

@inline eval_start(::Jaccard, a::AbstractArray{Bool}, b::AbstractArray{Bool}) = 0, 0
@inline function eval_start(dist::Jaccard, a::AbstractArray, b::AbstractArray)
    T = Base.promote_typeof(eval_op(dist, oneunit(eltype(a)), oneunit(eltype(b)))...)
    zero(T), zero(T)
end
@inline function eval_op(::Jaccard, s1, s2)
    abs_m = abs(s1 - s2)
    abs_p = abs(s1 + s2)
    abs_p - abs_m, abs_p + abs_m
end
@inline function eval_reduce(::Jaccard, s1, s2)
    @inbounds a = s1[1] + s2[1]
    @inbounds b = s1[2] + s2[2]
    a, b
end
@inline function eval_end(::Jaccard, a)
    @inbounds v = 1 - (a[1] / a[2])
    return v
end
jaccard(a::AbstractArray, b::AbstractArray) = Jaccard()(a, b)

# BrayCurtis

@inline eval_start(::BrayCurtis, a::AbstractArray{Bool}, b::AbstractArray{Bool}) = 0, 0
@inline function eval_start(dist::BrayCurtis, a::AbstractArray, b::AbstractArray)
    T = Base.promote_typeof(eval_op(dist, oneunit(eltype(a)), oneunit(eltype(b)))...)
    zero(T), zero(T)
end
@inline function eval_op(::BrayCurtis, s1, s2)
    abs_m = abs(s1 - s2)
    abs_p = abs(s1 + s2)
    abs_m, abs_p
end
@inline function eval_reduce(::BrayCurtis, s1, s2)
    @inbounds a = s1[1] + s2[1]
    @inbounds b = s1[2] + s2[2]
    a, b
end
@inline function eval_end(::BrayCurtis, a)
    @inbounds v = a[1] / a[2]
    return v
end
braycurtis(a::AbstractArray, b::AbstractArray) = BrayCurtis()(a, b)


# Tanimoto

@inline eval_start(::RogersTanimoto, a::AbstractArray, b::AbstractArray) = 0, 0, 0, 0
@inline function eval_op(::RogersTanimoto, s1, s2)
    tt = s1 && s2
    tf = s1 && !s2
    ft = !s1 && s2
    ff = !s1 && !s2
    tt, tf, ft, ff
end
@inline function eval_reduce(::RogersTanimoto, s1, s2)
    @inbounds begin
        a = s1[1] + s2[1]
        b = s1[2] + s2[2]
        c = s1[3] + s2[3]
        d = s1[4] + s1[4]
    end
    a, b, c, d
end
@inline function eval_end(::RogersTanimoto, a)
    @inbounds numerator = 2(a[2] + a[3])
    @inbounds denominator = a[1] + a[4] + 2(a[2] + a[3])
    numerator / denominator
end
rogerstanimoto(a::AbstractArray{T}, b::AbstractArray{T}) where {T <: Bool} = RogersTanimoto()(a, b)

# Deviations

(dist::MeanAbsDeviation)(a, b) = cityblock(a, b) / length(a)
meanad(a, b) = MeanAbsDeviation()(a, b)

(dist::MeanSqDeviation)(a, b) = sqeuclidean(a, b) / length(a)
msd(a, b) = MeanSqDeviation()(a, b)

(dist::RMSDeviation)(a, b) = sqrt(MeanSqDeviation()(a, b))
rmsd(a, b) = RMSDeviation()(a, b)

function (dist::NormRMSDeviation)(a, b)
    amin, amax = extrema(a)
    return RMSDeviation()(a, b) / (amax - amin)
end
nrmsd(a, b) = NormRMSDeviation()(a, b)


###########################################################
#
#  Special method
#
###########################################################

# SqEuclidean
function _pairwise!(r::AbstractMatrix, dist::SqEuclidean,
                    a::AbstractMatrix, b::AbstractMatrix)
    mul!(r, a', b)
    sa2 = sum(abs2, a, dims=1)
    sb2 = sum(abs2, b, dims=1)
    threshT = convert(eltype(r), dist.thresh)
    if threshT <= 0
        # If there's no chance of triggering the threshold, we can use @simd
        for j = 1:size(r, 2)
            sb = sb2[j]
            @simd for i = 1:size(r, 1)
                @inbounds r[i, j] = sa2[i] + sb - 2 * r[i, j]
            end
        end
    else
        for j = 1:size(r, 2)
            sb = sb2[j]
            for i = 1:size(r, 1)
                @inbounds selfterms = sa2[i] + sb
                @inbounds v = selfterms - 2 * r[i, j]
                if v < threshT * selfterms
                    # The distance is likely to be inaccurate, recalculate at higher prec.
                    # This reflects the following:
                    #   ((x+ϵ) - y)^2 ≈ x^2 - 2xy + y^2 + O(ϵ)    when |x-y| >> ϵ
                    #   ((x+ϵ) - y)^2 ≈ O(ϵ^2)                    otherwise
                    v = zero(v)
                    for k = 1:size(a, 1)
                        @inbounds v += (a[k, i] - b[k, j])^2
                    end
                end
                @inbounds r[i, j] = v
            end
        end
    end
    r
end

function _pairwise!(r::AbstractMatrix, dist::SqEuclidean, a::AbstractMatrix)
    m, n = get_pairwise_dims(r, a)
    mul!(r, a', a)
    sa2 = sumsq_percol(a)
    threshT = convert(eltype(r), dist.thresh)
    @inbounds for j = 1:n
        for i = 1:(j - 1)
            r[i, j] = r[j, i]
        end
        r[j, j] = 0
        sa2j = sa2[j]
        if threshT <= 0
            @simd for i = (j + 1):n
                r[i, j] = sa2[i] + sa2j - 2 * r[i, j]
            end
        else
            for i = (j + 1):n
                selfterms = sa2[i] + sa2j
                v = selfterms - 2 * r[i, j]
                if v < threshT * selfterms
                    v = zero(v)
                    for k = 1:size(a, 1)
                        v += (a[k, i] - a[k, j])^2
                    end
                end
                r[i, j] = v
            end
        end
    end
    r
end

# Euclidean
function _pairwise!(r::AbstractMatrix, dist::Euclidean,
                    a::AbstractMatrix, b::AbstractMatrix)
    m, na, nb = get_pairwise_dims(r, a, b)
    mul!(r, a', b)
    sa2 = sumsq_percol(a)
    sb2 = sumsq_percol(b)
    threshT = convert(eltype(r), dist.thresh)
    @inbounds for j = 1:nb
        sb = sb2[j]
        for i = 1:na
            selfterms = sa2[i] + sb
            v = selfterms - 2 * r[i, j]
            if v < threshT * selfterms
                # The distance is likely to be inaccurate, recalculate directly
                # This reflects the following:
                #   while sqrt(x+ϵ) ≈ sqrt(x) + O(ϵ/sqrt(x)) when |x| >> ϵ,
                #         sqrt(x+ϵ) ≈ O(sqrt(ϵ))             otherwise.
                v = zero(v)
                for k = 1:m
                    v += (a[k, i] - b[k, j])^2
                end
            end
            r[i, j] = sqrt(v)
        end
    end
    r
end

function _pairwise!(r::AbstractMatrix, dist::Euclidean, a::AbstractMatrix)
    m, n = get_pairwise_dims(r, a)
    mul!(r, a', a)
    sa2 = sumsq_percol(a)
    threshT = convert(eltype(r), dist.thresh)
    @inbounds for j = 1:n
        for i = 1:(j - 1)
            r[i, j] = r[j, i]
        end
        r[j, j] = 0
        sa2j = sa2[j]
        for i = (j + 1):n
            selfterms = sa2[i] + sa2j
            v = selfterms - 2 * r[i, j]
            if v < threshT * selfterms
                v = zero(v)
                for k = 1:m
                    v += (a[k, i] - a[k, j])^2
                end
            end
            r[i, j] = sqrt(v)
        end
    end
    r
end

# CosineDist

function _pairwise!(r::AbstractMatrix, dist::CosineDist,
                    a::AbstractMatrix, b::AbstractMatrix)
    m, na, nb = get_pairwise_dims(r, a, b)
    mul!(r, a', b)
    ra = sqrt!(sumsq_percol(a))
    rb = sqrt!(sumsq_percol(b))
    for j = 1:nb
        @simd for i = 1:na
            @inbounds r[i, j] = max(1 - r[i, j] / (ra[i] * rb[j]), 0)
        end
    end
    r
end
function _pairwise!(r::AbstractMatrix, dist::CosineDist, a::AbstractMatrix)
    m, n = get_pairwise_dims(r, a)
    mul!(r, a', a)
    ra = sqrt!(sumsq_percol(a))
    @inbounds for j = 1:n
        @simd for i = j + 1:n
            r[i, j] = max(1 - r[i, j] / (ra[i] * ra[j]), 0)
        end
        r[j, j] = 0
        for i = 1:(j - 1)
            r[i, j] = r[j, i]
        end
    end
    r
end<|MERGE_RESOLUTION|>--- conflicted
+++ resolved
@@ -256,13 +256,8 @@
     end
     return eval_end(d, s)
 end
-<<<<<<< HEAD
-result_type(dist::UnionMetrics, a::AbstractArray, b::AbstractArray) =
-    typeof(dist(oneunit(eltype(a)), oneunit(eltype(b))))
-=======
 result_type(dist::UnionMetrics, Ta::Type, Tb::Type) =
     typeof(evaluate(dist, oneunit(Ta), oneunit(Tb)))
->>>>>>> 293457eb
 eval_start(d::UnionMetrics, a::AbstractArray, b::AbstractArray) =
     zero(result_type(d, a, b))
 eval_end(d::UnionMetrics, s) = s
@@ -359,17 +354,9 @@
 
 # Correlation Dist
 _centralize(x::AbstractArray) = x .- mean(x)
-<<<<<<< HEAD
 (dist::CorrDist)(a::AbstractArray, b::AbstractArray) = CosineDist()(_centralize(a), _centralize(b))
 corr_dist(a::AbstractArray, b::AbstractArray) = CorrDist()(a, b)
-result_type(::CorrDist, a::AbstractArray, b::AbstractArray) = result_type(CosineDist(), a, b)
-=======
-evaluate(::CorrDist, a::AbstractArray, b::AbstractArray) = cosine_dist(_centralize(a), _centralize(b))
-# Ambiguity resolution
-evaluate(::CorrDist, a::Array, b::Array) = cosine_dist(_centralize(a), _centralize(b))
-corr_dist(a::AbstractArray, b::AbstractArray) = evaluate(CorrDist(), a, b)
 result_type(::CorrDist, Ta::Type, Tb::Type) = result_type(CosineDist(), Ta, Tb)
->>>>>>> 293457eb
 
 # ChiSqDist
 @inline eval_op(::ChiSqDist, ai, bi) = (d = abs2(ai - bi) / (ai + bi); ifelse(ai != bi, d, zero(d)))
@@ -468,16 +455,9 @@
 end
 
 eval_end(::SpanNormDist, s) = s[2] - s[1]
-<<<<<<< HEAD
 spannorm_dist(a::AbstractArray, b::AbstractArray) = SpanNormDist()(a, b)
-result_type(dist::SpanNormDist, a::AbstractArray, b::AbstractArray) =
-    typeof(eval_op(dist, oneunit(eltype(a)), oneunit(eltype(b))))
-
-=======
-spannorm_dist(a::AbstractArray, b::AbstractArray) = evaluate(SpanNormDist(), a, b)
 result_type(dist::SpanNormDist, Ta::Type, Tb::Type) =
     typeof(eval_op(dist, oneunit(Ta), oneunit(Tb)))
->>>>>>> 293457eb
 
 # Jaccard
 
