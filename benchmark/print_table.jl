--- conflicted
+++ resolved
@@ -32,11 +32,8 @@
     :SqMahalanobis,
     :Mahalanobis,
     :Haversine,
-<<<<<<< HEAD
     :Ellipsoidal,
-=======
     :BrayCurtis,
->>>>>>> 9c4f1bc3
 ]
 
 BenchmarkTools.DEFAULT_PARAMETERS.seconds = 2.0 # Long enough
