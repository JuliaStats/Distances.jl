using BenchmarkTools
using Distances

const SUITE = BenchmarkGroup()

function create_distances(w, Q)
    dists = [
        SqEuclidean(),
        Euclidean(),
        Cityblock(),
        Chebyshev(),
        Minkowski(3.0),
        Hamming(),

        CosineDist(),
        CorrDist(),
        ChiSqDist(),

        BhattacharyyaDist(),
        HellingerDist(),

<<<<<<< HEAD
=======
        Haversine(6371.),
  
        BrayCurtis(),

>>>>>>> 9c4f1bc3
        WeightedSqEuclidean(w),
        WeightedEuclidean(w),
        WeightedCityblock(w),
        WeightedMinkowski(w, 3.0),
        WeightedHamming(w),

        SqMahalanobis(Q),
        Mahalanobis(Q),
    ]

    divs = [
        KLDivergence(),
        RenyiDivergence(0),
        RenyiDivergence(1),
        RenyiDivergence(2),
        RenyiDivergence(Inf),
        JSDivergence(),
    ]
    return dists, divs
end

function create_2D_distances()
    dists = [
        Haversine(6371.),
        Ellipsoidal([1.0, 0.5], [π/2])
    ]

    dists
end

function create_3D_distances()
    dists = [
        Ellipsoidal([1.0,0.5,0.5], [π/2,0.0,0.0])
    ]

    dists
end

###########
# Colwise #
###########

SUITE["colwise"] = BenchmarkGroup()

function evaluate_colwise(dist, x, y)
    n = size(x, 2)
    T = typeof(evaluate(dist, x[:, 1], y[:, 1]))
    r = Vector{T}(n)
    for j = 1:n
        r[j] = evaluate(dist, x[:, j], y[:, j])
    end
    return r
end

function add_colwise_benchmarks!(SUITE)

    m = 200
    n = 10000

    x = rand(m, n)
    y = rand(m, n)

    p = x
    q = y
    for i = 1:n
        p[:, i] /= sum(x[:, i])
        q[:, i] /= sum(y[:, i])
    end

    w = rand(m)

    Q = rand(m, m)
    Q = Q' * Q

    _dists, divs = create_distances(w, Q)

    for (dists, (a, b)) in [(_dists, (x,y)), (divs, (p,q))]
        for dist in (dists)
            Tdist = typeof(dist)
            SUITE["colwise"][Tdist] = BenchmarkGroup()
            SUITE["colwise"][Tdist]["loop"]        = @benchmarkable evaluate_colwise($dist, $a, $b)
            SUITE["colwise"][Tdist]["specialized"] = @benchmarkable colwise($dist, $a, $b)
        end
    end

    ####################################
    # Distances defined for 2D vectors #
    ####################################

    x2 = rand(2, n)
    y2 = rand(2, n)

    _dists = create_2D_distances()

    for dist in _dists
        Tdist = typeof(dist)
        SUITE["colwise"][Tdist] = BenchmarkGroup()
        SUITE["colwise"][Tdist]["loop"]        = @benchmarkable evaluate_colwise($dist, $x2, $y2)
        SUITE["colwise"][Tdist]["specialized"] = @benchmarkable colwise($dist, $x2, $y2)
    end

    ####################################
    # Distances defined for 3D vectors #
    ####################################

    x3 = rand(3, n)
    y3 = rand(3, n)

    _dists = create_3D_distances()

    for dist in _dists
        Tdist = typeof(dist)
        SUITE["colwise"][Tdist] = BenchmarkGroup()
        SUITE["colwise"][Tdist]["loop"]        = @benchmarkable evaluate_colwise($dist, $x3, $y3)
        SUITE["colwise"][Tdist]["specialized"] = @benchmarkable colwise($dist, $x3, $y3)
    end
end

add_colwise_benchmarks!(SUITE)


############
# Pairwise #
############

SUITE["pairwise"] = BenchmarkGroup()

function evaluate_pairwise(dist, x, y)
    nx = size(x, 2)
    ny = size(y, 2)
    T = typeof(evaluate(dist, x[:, 1], y[:, 1]))
    r = Matrix{T}(nx, ny)
    for j = 1:ny
        for i = 1:nx
            r[i, j] = evaluate(dist, x[:, i], y[:, j])
        end
    end
    return r
end

function add_pairwise_benchmarks!(SUITE)
    m = 100
    nx = 200
    ny = 250

    x = rand(m, nx)
    y = rand(m, ny)

    p = x
    for i = 1:nx
        p[:, i] /= sum(x[:, i])
    end

    q = y
    for i = 1:ny
        q[:, i] /= sum(y[:, i])
    end

    w = rand(m)
    Q = rand(m, m)
    Q = Q' * Q

    _dists, divs = create_distances(w, Q)

    for (dists, (a, b)) in [(_dists, (x,y)), (divs, (p,q))]
        for dist in (dists)
            Tdist = typeof(dist)
            SUITE["pairwise"][Tdist] = BenchmarkGroup()
            SUITE["pairwise"][Tdist]["loop"]        = @benchmarkable evaluate_pairwise($dist, $a, $b)
            SUITE["pairwise"][Tdist]["specialized"] = @benchmarkable pairwise($dist, $a, $b)
        end
    end

    ####################################
    # Distances defined for 2D vectors #
    ####################################

    x2 = rand(2, nx)
    y2 = rand(2, ny)

    _dists = create_2D_distances()

    for dist in _dists
        Tdist = typeof(dist)
        SUITE["colwise"][Tdist] = BenchmarkGroup()
        SUITE["colwise"][Tdist]["loop"]        = @benchmarkable evaluate_pairwise($dist, $x2, $y2)
        SUITE["colwise"][Tdist]["specialized"] = @benchmarkable pairwise($dist, $x2, $y2)
    end

    ####################################
    # Distances defined for 3D vectors #
    ####################################

    x3 = rand(3, nx)
    y3 = rand(3, ny)

    _dists = create_3D_distances()

    for dist in _dists
        Tdist = typeof(dist)
        SUITE["colwise"][Tdist] = BenchmarkGroup()
        SUITE["colwise"][Tdist]["loop"]        = @benchmarkable evaluate_pairwise($dist, $x3, $y3)
        SUITE["colwise"][Tdist]["specialized"] = @benchmarkable pairwise($dist, $x3, $y3)
    end
end

add_pairwise_benchmarks!(SUITE)<|MERGE_RESOLUTION|>--- conflicted
+++ resolved
@@ -18,14 +18,9 @@
 
         BhattacharyyaDist(),
         HellingerDist(),
-
-<<<<<<< HEAD
-=======
-        Haversine(6371.),
   
         BrayCurtis(),
 
->>>>>>> 9c4f1bc3
         WeightedSqEuclidean(w),
         WeightedEuclidean(w),
         WeightedCityblock(w),
