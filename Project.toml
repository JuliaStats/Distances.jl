name = "Distances"
uuid = "b4f34e82-e78d-54a5-968a-f98e89d6e8f7"
version = "0.10.11"

[deps]
LinearAlgebra = "37e2e46d-f89d-539d-b4ee-838fcccc9c8e"
Requires = "ae029012-a4dd-5104-9daa-d747884805df"
Statistics = "10745b16-79ce-11e8-11f9-7d13ad32a3b2"
StatsAPI = "82ae8749-77ed-4fe6-ae5f-f523153014b0"

[weakdeps]
ChainRulesCore = "d360d2e6-b24c-11e9-a2a3-2a2ae2dbcce4"
Requires = "ae029012-a4dd-5104-9daa-d747884805df"
SparseArrays = "2f01184e-e22b-5df5-ae63-d93ebab69eaf"

[extensions]
DistancesChainRulesCoreExt = "ChainRulesCore"
DistancesSparseArraysExt = "SparseArrays"

[compat]
ChainRulesCore = "1"
LinearAlgebra = "1"
<<<<<<< HEAD
Requires = "1"
=======
>>>>>>> 46856e30
SparseArrays = "1"
Statistics = "1"
StatsAPI = "1"
julia = "1"

[extras]
ChainRulesCore = "d360d2e6-b24c-11e9-a2a3-2a2ae2dbcce4"
ChainRulesTestUtils = "cdddcdb0-9152-4a09-a978-84456f9df70a"
OffsetArrays = "6fe1bfb0-de20-5000-8ca7-80f57d26f881"
Random = "9a3f8284-a2c9-5f02-9a11-845980a1fd5c"
SparseArrays = "2f01184e-e22b-5df5-ae63-d93ebab69eaf"
StableRNGs = "860ef19b-820b-49d6-a774-d7a799459cd3"
Test = "8dfed614-e22c-5e08-85e1-65c5234f0b40"
Unitful = "1986cc42-f94f-5a68-af5c-568840ba703d"

[targets]
test = ["ChainRulesCore", "ChainRulesTestUtils", "OffsetArrays", "Random", "SparseArrays", "StableRNGs", "Test", "Unitful"]<|MERGE_RESOLUTION|>--- conflicted
+++ resolved
@@ -20,10 +20,7 @@
 [compat]
 ChainRulesCore = "1"
 LinearAlgebra = "1"
-<<<<<<< HEAD
 Requires = "1"
-=======
->>>>>>> 46856e30
 SparseArrays = "1"
 Statistics = "1"
 StatsAPI = "1"
