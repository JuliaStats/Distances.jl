--- conflicted
+++ resolved
@@ -1,10 +1,6 @@
 name = "Distances"
 uuid = "b4f34e82-e78d-54a5-968a-f98e89d6e8f7"
-<<<<<<< HEAD
 version = "0.11.0"
-=======
-version = "0.10.7"
->>>>>>> aae27b25
 
 [deps]
 LinearAlgebra = "37e2e46d-f89d-539d-b4ee-838fcccc9c8e"
