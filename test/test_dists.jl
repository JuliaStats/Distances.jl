# Unit tests for Distances

function test_metricity(dist, x, y, z)
    @testset "Test metricity of $(typeof(dist))" begin
        dxy = evaluate(dist, x, y)
        dxz = evaluate(dist, x, z)
        dyz = evaluate(dist, y, z)
        if isa(dist, PreMetric)
            # Unfortunately small non-zero numbers (~10^-16) are appearing
            # in our tests due to accumulating floating point rounding errors.
            # We either need to allow small errors in our tests or change the
            # way we do accumulations...
            @test evaluate(dist, x, x) + one(eltype(x)) ≈ one(eltype(x))
            @test evaluate(dist, y, y) + one(eltype(y)) ≈ one(eltype(y))
            @test evaluate(dist, z, z) + one(eltype(z)) ≈ one(eltype(z))
            @test dxy ≥ zero(eltype(x))
            @test dxz ≥ zero(eltype(x))
            @test dyz ≥ zero(eltype(x))
        end
        if isa(dist, SemiMetric)
            @test dxy ≈ evaluate(dist, y, x)
            @test dxz ≈ evaluate(dist, z, x)
            @test dyz ≈ evaluate(dist, y, z)
        else # Not symmetric, so more PreMetric tests
            @test evaluate(dist, y, x) ≥ zero(eltype(x))
            @test evaluate(dist, z, x) ≥ zero(eltype(x))
            @test evaluate(dist, z, y) ≥ zero(eltype(x))
        end
        if isa(dist, Metric)
            # Again we have small rounding errors in accumulations
            @test dxz ≤ dxy + dyz || dxz ≈ dxy + dyz
            dyx = evaluate(dist, y, x)
            @test dyz ≤ dyx + dxz || dyz ≈ dyx + dxz
            dzy = evaluate(dist, z, y)
            @test dxy ≤ dxz + dzy || dxy ≈ dxz + dzy
        end
    end
end

@testset "PreMetric, SemiMetric, Metric on $T" for T in (Float64, F64)
    n = 10
    x = rand(T, n)
    y = rand(T, n)
    z = rand(T, n)

    test_metricity(SqEuclidean(), x, y, z)
    test_metricity(Euclidean(), x, y, z)
    test_metricity(Cityblock(), x, y, z)
    test_metricity(Chebyshev(), x, y, z)
    test_metricity(Minkowski(2.5), x, y, z)

    test_metricity(CosineDist(), x, y, z)
    test_metricity(CorrDist(), x, y, z)

    test_metricity(ChiSqDist(), x, y, z)

    test_metricity(Jaccard(), x, y, z)
    test_metricity(SpanNormDist(), x, y, z)

    test_metricity(BhattacharyyaDist(), x, y, z)
    test_metricity(HellingerDist(), x, y, z)

    x₁ = rand(T, 2)
    x₂ = rand(T, 2)
    x₃ = rand(T, 2)

    test_metricity(Haversine(6371.0), x₁, x₂, x₃)

    k = rand(1:3, n)
    l = rand(1:3, n)
    m = rand(1:3, n)

    test_metricity(Hamming(), k, l, m)

    a = rand(Bool, n)
    b = rand(Bool, n)
    c = rand(Bool, n)

    test_metricity(RogersTanimoto(), a, b, c)
    test_metricity(BrayCurtis(), a, b, c)
    test_metricity(Jaccard(), a, b, c)

    w = rand(T, n)

    test_metricity(WeightedSqEuclidean(w), x, y, z)
    test_metricity(WeightedEuclidean(w), x, y, z)
    test_metricity(WeightedCityblock(w), x, y, z)
    test_metricity(WeightedMinkowski(w, 2.5), x, y, z)
    test_metricity(WeightedHamming(w), a, b, c)

<<<<<<< HEAD
    Q = rand(T, n, n)
    Q = Q * Q'  # make sure Q is positive-definite
=======
        test_metricity(SqMahalanobis(Q), x, y, z)
        test_metricity(Mahalanobis(Q), x, y, z)

        semiaxes = [T(1/2), T(1), T(2)]
        angles = [T(π/2), T(π/2), T(π/2)]

        test_metricity(Ellipsoidal(semiaxes, angles), x, y, z)

        p = rand(T, n)
        q = rand(T, n)
        r = rand(T, n)
        p[p .< median(p)] = 0
        p /= sum(p)
        q /= sum(q)
        r /= sum(r)
>>>>>>> da15087e

    test_metricity(SqMahalanobis(Q), x, y, z)
    test_metricity(Mahalanobis(Q), x, y, z)

    p = rand(T, n)
    q = rand(T, n)
    r = rand(T, n)
    p[p .< median(p)] = 0
    p /= sum(p)
    q /= sum(q)
    r /= sum(r)

    test_metricity(KLDivergence(), p, q, r)
    test_metricity(RenyiDivergence(0.0), p, q, r)
    test_metricity(RenyiDivergence(1.0), p, q, r)
    test_metricity(RenyiDivergence(Inf), p, q, r)
    test_metricity(RenyiDivergence(0.5), p, q, r)
    test_metricity(RenyiDivergence(2), p, q, r)
    test_metricity(RenyiDivergence(10), p, q, r)
    test_metricity(JSDivergence(), p, q, r)
end

@testset "individual metrics" begin
    a = 1
    b = 2
    @test sqeuclidean(a, b) == 1.0

    @test euclidean(a, b) == 1.0
    @test cityblock(a, b) == 1.0
    @test chebyshev(a, b) == 1.0
    @test minkowski(a, b, 2) == 1.0
    @test hamming(a, b) == 1

    bt = [true, false, true]
    bf = [false, true, true]
    @test rogerstanimoto(bt, bf) == 4.0 / 5.0
    @test braycurtis(bt, bf) == 0.5

    for T in (Float64, F64)

        for (_x, _y) in (([4.0, 5.0, 6.0, 7.0], [3.0, 9.0, 8.0, 1.0]),
                         ([4.0, 5.0, 6.0, 7.0], [3. 8.; 9. 1.0]))
            x, y = T.(_x), T.(_y)
            @test sqeuclidean(x, y) == 57.0
            @test euclidean(x, y) == sqrt(57.0)
            @test jaccard(x, y) == 13.0 / 28
            @test cityblock(x, y) == 13.0
            @test chebyshev(x, y) == 6.0
            @test braycurtis(x, y) == 1.0 - (30.0 / 43.0)
            @test minkowski(x, y, 2) == sqrt(57.0)
            @test_throws DimensionMismatch cosine_dist(1.0:2, 1.0:3)
            @test cosine_dist(x, y) ≈ (1.0 - 112. / sqrt(19530.0))
            x_int, y_int = Int64.(x), Int64.(y)
            @test cosine_dist(x_int, y_int) == (1.0 - 112.0 / sqrt(19530.0))
            @test corr_dist(x, y) ≈ cosine_dist(x .- mean(x), vec(y) .- mean(y))
            @test chisq_dist(x, y) == sum((x - vec(y)).^2 ./ (x + vec(y)))
            @test spannorm_dist(x, y) == maximum(x - vec(y)) - minimum(x - vec(y))

            @test gkl_divergence(x, y) ≈ sum(i -> x[i] * log(x[i] / y[i]) - x[i] + y[i], 1:length(x))

            @test meanad(x, y) ≈ mean(Float64[abs(x[i] - y[i]) for i in 1:length(x)])
            @test msd(x, y) ≈ mean(Float64[abs2(x[i] - y[i]) for i in 1:length(x)])
            @test rmsd(x, y) ≈ sqrt(msd(x, y))
            @test nrmsd(x, y) ≈ sqrt(msd(x, y)) / (maximum(x) - minimum(x))

            w = ones(4)
            @test sqeuclidean(x, y) ≈ wsqeuclidean(x, y, w)

            w = rand(size(x))
            @test wsqeuclidean(x, y, w) ≈ dot((x - vec(y)).^2, w)
            @test weuclidean(x, y, w) == sqrt(wsqeuclidean(x, y, w))
            @test wcityblock(x, y, w) ≈ dot(abs.(x - vec(y)), w)
            @test wminkowski(x, y, w, 2) ≈ weuclidean(x, y, w)
        end

        # Test ChiSq doesn't give NaN at zero
        @test chisq_dist([0.0], [0.0]) == 0.0

        # Test weighted Hamming distances with even weights
        a = T.([1.0, 2.0, 1.0, 3.0, 2.0, 1.0])
        b = T.([1.0, 3.0, 0.0, 2.0, 2.0, 0.0])
        w = rand(T, size(a))

        @test whamming(a, a, w) === T(0.0)
        @test whamming(a, b, w) === sum((a .!= b) .* w)

        # Minimal test of Jaccard - test return type stability.
        @inferred evaluate(Jaccard(), rand(T, 3), rand(T, 3))
        @inferred evaluate(Jaccard(), [1, 2, 3], [1, 2, 3])
        @inferred evaluate(Jaccard(), [true, false, true], [false, true, true])

        # Test Bray-Curtis. Should be 1 if no elements are shared, 0 if all are the same
        @test braycurtis([1,0,3],[0,1,0]) == 1.0
        @test braycurtis(rand(10), zeros(10)) == 1.0
        @test braycurtis([1,0],[1,0]) == 0.0

        # Test KL, Renyi and JS divergences
        r = rand(T, 12)
        p = copy(r)
        p[p .< median(p)] = 0.0
        scale = sum(p) / sum(r)
        r /= sum(r)
        p /= sum(p)
        q = rand(T, 12)
        q /= sum(q)

        klv = 0.0
        for i = 1:length(p)
            if p[i] > 0
                klv += p[i] * log(p[i] / q[i])
            end
        end
        @test kl_divergence(p, q) ≈ klv
        @test typeof(kl_divergence(p, q)) == T


        @test renyi_divergence(p, r, 0) ≈ -log(scale)
        @test renyi_divergence(p, r, 1) ≈ -log(scale)
        @test renyi_divergence(p, r, 10) ≈ -log(scale)
        @test renyi_divergence(p, r, rand()) ≈ -log(scale)
        @test renyi_divergence(p, r, Inf) ≈ -log(scale)
        @test isinf(renyi_divergence([0.0, 0.5, 0.5], [0.0, 1.0, 0.0], Inf))
        @test renyi_divergence([0.0, 1.0, 0.0], [0.0, 0.5, 0.5], Inf) ≈ log(2.0)
        @test renyi_divergence(p, q, 1) ≈ kl_divergence(p, q)

        pm = (p + q) / 2
        jsv = kl_divergence(p, pm) / 2 + kl_divergence(q, pm) / 2
        @test js_divergence(p, q) ≈ jsv
    end
end # testset

@testset "NaN behavior" begin
    a = [NaN, 0]; b = [0, NaN]
    @test isnan(chebyshev(a, b)) == isnan(maximum(a - b))
    a = [NaN, 0]; b = [0, 1]
    @test isnan(chebyshev(a, b)) == isnan(maximum(a - b))
    @test isnan(renyi_divergence([0.5, 0.0, 0.5], [0.5, 0.5, NaN], 2))
end #testset

@testset "empty vector" begin
    for T in (Float64, F64)
        a = T[]
        b = T[]
        @test sqeuclidean(a, b) == 0.0
        @test isa(sqeuclidean(a, b), T)
        @test euclidean(a, b) == 0.0
        @test isa(euclidean(a, b), T)
        @test cityblock(a, b) == 0.0
        @test isa(cityblock(a, b), T)
        @test chebyshev(a, b) == 0.0
        @test isa(chebyshev(a, b), T)
        @test braycurtis(a, b) == 0.0
        @test isa(braycurtis(a, b), T)
        @test minkowski(a, b, 2) == 0.0
        @test isa(minkowski(a, b, 2), T)
        @test hamming(a, b) == 0.0
        @test isa(hamming(a, b), Int)
        @test renyi_divergence(a, b, 1.0) == 0.0
        @test isa(renyi_divergence(a, b, 2.0), T)
        @test braycurtis(a, b) == 0.0
        @test isa(braycurtis(a, b), T)

        w = T[]
        @test isa(whamming(a, b, w), T)
    end
end # testset

@testset "DimensionMismatch throwing" begin
    a = [1, 0]; b = [2]
    @test_throws DimensionMismatch sqeuclidean(a, b)
    a = [1, 0]; b = [2.0] ; w = [3.0]
    @test_throws DimensionMismatch wsqeuclidean(a, b, w)
    a = [1, 0]; b = [2.0, 4.0] ; w = [3.0]
    @test_throws DimensionMismatch wsqeuclidean(a, b, w)
    p = [0.5, 0.5]; q = [0.3, 0.3, 0.4]
    @test_throws DimensionMismatch bhattacharyya(p, q)
    @test_throws DimensionMismatch hellinger(q, p)
    Q = rand(length(p), length(p))
    Q = Q * Q'  # make sure Q is positive-definite
    @test_throws DimensionMismatch mahalanobis(p, q, Q)
    @test_throws DimensionMismatch mahalanobis(q, q, Q)
    mat23 = [0.3 0.2 0.0; 0.1 0.0 0.4]
    mat22 = [0.3 0.2; 0.1 0.4]
    @test_throws DimensionMismatch colwise!(mat23, Euclidean(), mat23, mat23)
    @test_throws DimensionMismatch colwise!(mat23, Euclidean(), mat23, q)
    @test_throws DimensionMismatch colwise!(mat23, Euclidean(), mat23, mat22)
end # testset

@testset "mahalanobis" begin
    for T in (Float64, F64)
        x, y = T.([4.0, 5.0, 6.0, 7.0]), T.([3.0, 9.0, 8.0, 1.0])
        a = T.([1.0, 2.0, 1.0, 3.0, 2.0, 1.0])
        b = T.([1.0, 3.0, 0.0, 2.0, 2.0, 0.0])

        Q = rand(T, length(x), length(x))
        Q = Q * Q'  # make sure Q is positive-definite
        @test sqmahalanobis(x, y, Q) ≈ dot(x - y, Q * (x - y))
        @test eltype(sqmahalanobis(x, y, Q)) == T
        @test mahalanobis(x, y, Q) == sqrt(sqmahalanobis(x, y, Q))
        @test eltype(mahalanobis(x, y, Q)) == T
    end
end #testset

@testset "ellipsoidal" begin
    dist = Ellipsoidal([1.,.5,.5], [π/4,0.,0.])
    @test evaluate(dist, [1.,1.,0.], [0.,0.,0.]) ≈ √2
    @test evaluate(dist, [-1.,1.,0.], [0.,0.,0.]) ≈ √8

    @test ellipsoidal([1.,1.,1.], [0.,0.,0.], [1.,1.,1.], [0.,0.,0.]) ≈ √3
end

@testset "haversine" begin
    for T in (Float64, F64)
        @test haversine([-180.,0.], [180.,0.], 1.) ≈ 0 atol=1e-10
        @test haversine([0.,-90.],  [0.,90.],  1.) ≈ π atol=1e-10
        @test haversine((-180.,0.), (180.,0.), 1.) ≈ 0 atol=1e-10
        @test haversine((0.,-90.),  (0.,90.),  1.) ≈ π atol=1e-10
        @test haversine((1.,-15.625), (-179.,15.625), 6371.) ≈ 20015. atol=1e0
        @test_throws ArgumentError haversine([0.,-90., 0.25], [0.,90.], 1.)
    end
end

@testset "bhattacharyya / hellinger" begin
    for T in (Float64, F64)
        x, y = T.([4.0, 5.0, 6.0, 7.0]), T.([3.0, 9.0, 8.0, 1.0])
        a = T.([1.0, 2.0, 1.0, 3.0, 2.0, 1.0])
        b = T.([1.0, 3.0, 0.0, 2.0, 2.0, 0.0])
        p = rand(T, 12)
        p[p .< median(p)] = 0.0
        q = rand(T, 12)

        # Bhattacharyya and Hellinger distances are defined for discrete
        # probability distributions so to calculate the expected values
        # we need to normalize vectors.
        px = x ./ sum(x)
        py = y ./ sum(y)
        expected_bc_x_y = sum(sqrt.(px .* py))
        @test Distances.bhattacharyya_coeff(x, y) ≈ expected_bc_x_y
        @test bhattacharyya(x, y) ≈ (-log(expected_bc_x_y))
        @test hellinger(x, y) ≈ sqrt(1 - expected_bc_x_y)

        pa = a ./ sum(a)
        pb = b ./ sum(b)
        expected_bc_a_b = sum(sqrt.(pa .* pb))
        @test Distances.bhattacharyya_coeff(a, b) ≈ expected_bc_a_b
        @test bhattacharyya(a, b) ≈ (-log(expected_bc_a_b))
        @test hellinger(a, b) ≈ sqrt(1 - expected_bc_a_b)

        pp = p ./ sum(p)
        pq = q ./ sum(q)
        expected_bc_p_q = sum(sqrt.(pp .* pq))
        @test Distances.bhattacharyya_coeff(p, q) ≈ expected_bc_p_q
        @test bhattacharyya(p, q) ≈ (-log(expected_bc_p_q))
        @test hellinger(p, q) ≈ sqrt(1 - expected_bc_p_q)

        # Ensure it is semimetric
        @test bhattacharyya(x, y) ≈ bhattacharyya(y, x)
    end
end #testset


function test_colwise(dist, x, y, T)
    @testset "Colwise test for $(typeof(dist))" begin
        n = size(x, 2)
        r1 = zeros(T, n)
        r2 = zeros(T, n)
        r3 = zeros(T, n)
        for j = 1:n
            r1[j] = evaluate(dist, x[:, j], y[:, j])
            r2[j] = evaluate(dist, x[:, 1], y[:, j])
            r3[j] = evaluate(dist, x[:, j], y[:, 1])
        end
        # ≈ and all( .≈ ) seem to behave slightly differently for F64
        @test all(colwise(dist, x, y) .≈ r1)
        @test all(colwise(dist, x[:, 1], y) .≈ r2)
        @test all(colwise(dist, x, y[:, 1]) .≈ r3)
    end
end

@testset "column-wise metrics on $T" for T in (Float64, F64)
    m = 5
    n = 8
    X = rand(T, m, n)
    Y = rand(T, m, n)
    A = rand(1:3, m, n)
    B = rand(1:3, m, n)

    P = rand(T, m, n)
    Q = rand(T, m, n)
    # Make sure not to remove all of the non-zeros from any column
    for i in 1:n
        P[P[:, i] .< median(P[:, i]) / 2, i] = 0.0
    end

    test_colwise(SqEuclidean(), X, Y, T)
    test_colwise(Euclidean(), X, Y, T)
    test_colwise(Cityblock(), X, Y, T)
    test_colwise(Chebyshev(), X, Y, T)
    test_colwise(Minkowski(2.5), X, Y, T)
    test_colwise(Hamming(), A, B, T)

    test_colwise(CosineDist(), X, Y, T)
    test_colwise(CorrDist(), X, Y, T)

    test_colwise(ChiSqDist(), X, Y, T)
    test_colwise(KLDivergence(), P, Q, T)
    test_colwise(RenyiDivergence(0.0), P, Q, T)
    test_colwise(RenyiDivergence(1.0), P, Q, T)
    test_colwise(RenyiDivergence(Inf), P, Q, T)
    test_colwise(RenyiDivergence(0.5), P, Q, T)
    test_colwise(RenyiDivergence(2), P, Q, T)
    test_colwise(RenyiDivergence(10), P, Q, T)
    test_colwise(JSDivergence(), P, Q, T)
    test_colwise(SpanNormDist(), X, Y, T)

    test_colwise(BhattacharyyaDist(), X, Y, T)
    test_colwise(HellingerDist(), X, Y, T)
    test_colwise(BrayCurtis(), X, Y, T)

    w = rand(T, m)

    test_colwise(WeightedSqEuclidean(w), X, Y, T)
    test_colwise(WeightedEuclidean(w), X, Y, T)
    test_colwise(WeightedCityblock(w), X, Y, T)
    test_colwise(WeightedMinkowski(w, 2.5), X, Y, T)
    test_colwise(WeightedHamming(w), A, B, T)

    Q = rand(T, m, m)
    Q = Q * Q'  # make sure Q is positive-definite

    test_colwise(SqMahalanobis(Q), X, Y, T)
    test_colwise(Mahalanobis(Q), X, Y, T)
end


function test_pairwise(dist, x, y, T)
    @testset "Pairwise test for $(typeof(dist))" begin
        nx = size(x, 2)
        ny = size(y, 2)
        rxy = zeros(T, nx, ny)
        rxx = zeros(T, nx, nx)
        for j = 1:ny, i = 1:nx
            rxy[i, j] = evaluate(dist, x[:, i], y[:, j])
        end
        for j = 1:nx, i = 1:nx
            rxx[i, j] = evaluate(dist, x[:, i], x[:, j])
        end
        # ≈ and all( .≈ ) seem to behave slightly differently for F64
        # And, as earlier, we have small rounding errors in accumulations
        @test all(pairwise(dist, x, y) .+ one(T) .≈ rxy .+ one(T))
        @test all(pairwise(dist, x) .+ one(T) .≈ rxx .+ one(T))
    end
end

@testset "pairwise metrics on $T" for T in (Float64, F64)
    m = 5
    n = 8
    nx = 6
    ny = 8

    X = rand(T, m, nx)
    Y = rand(T, m, ny)
    A = rand(1:3, m, nx)
    B = rand(1:3, m, ny)

    P = rand(T, m, nx)
    Q = rand(T, m, ny)

    test_pairwise(SqEuclidean(), X, Y, T)
    test_pairwise(Euclidean(), X, Y, T)
    test_pairwise(Cityblock(), X, Y, T)
    test_pairwise(Chebyshev(), X, Y, T)
    test_pairwise(Minkowski(2.5), X, Y, T)
    test_pairwise(Hamming(), A, B, T)

    test_pairwise(CosineDist(), X, Y, T)
    test_pairwise(CorrDist(), X, Y, T)

    test_pairwise(ChiSqDist(), X, Y, T)
    test_pairwise(KLDivergence(), P, Q, T)
    test_pairwise(RenyiDivergence(0.0), P, Q, T)
    test_pairwise(RenyiDivergence(1.0), P, Q, T)
    test_pairwise(RenyiDivergence(Inf), P, Q, T)
    test_pairwise(RenyiDivergence(0.5), P, Q, T)
    test_pairwise(RenyiDivergence(2), P, Q, T)
    test_pairwise(JSDivergence(), P, Q, T)

    test_pairwise(BhattacharyyaDist(), X, Y, T)
    test_pairwise(HellingerDist(), X, Y, T)
    test_pairwise(BrayCurtis(), X, Y, T)

    w = rand(m)

    test_pairwise(WeightedSqEuclidean(w), X, Y, T)
    test_pairwise(WeightedEuclidean(w), X, Y, T)
    test_pairwise(WeightedCityblock(w), X, Y, T)
    test_pairwise(WeightedMinkowski(w, 2.5), X, Y, T)
    test_pairwise(WeightedHamming(w), A, B, T)

    Q = rand(m, m)
    Q = Q * Q'  # make sure Q is positive-definite

    test_pairwise(SqMahalanobis(Q), X, Y, T)
    test_pairwise(Mahalanobis(Q), X, Y, T)
end

@testset "Euclidean precision" begin
    X = [0.1 0.2; 0.3 0.4; -0.1 -0.1]
    pd = pairwise(Euclidean(1e-12), X, X)
    @test pd[1, 1] == 0
    @test pd[2, 2] == 0
    pd = pairwise(Euclidean(1e-12), X)
    @test pd[1, 1] == 0
    @test pd[2, 2] == 0
    pd = pairwise(SqEuclidean(1e-12), X, X)
    @test pd[1, 1] == 0
    @test pd[2, 2] == 0
    pd = pairwise(SqEuclidean(1e-12), X)
    @test pd[1, 1] == 0
    @test pd[2, 2] == 0
end<|MERGE_RESOLUTION|>--- conflicted
+++ resolved
@@ -87,30 +87,17 @@
     test_metricity(WeightedCityblock(w), x, y, z)
     test_metricity(WeightedMinkowski(w, 2.5), x, y, z)
     test_metricity(WeightedHamming(w), a, b, c)
-
-<<<<<<< HEAD
+  
     Q = rand(T, n, n)
     Q = Q * Q'  # make sure Q is positive-definite
-=======
-        test_metricity(SqMahalanobis(Q), x, y, z)
-        test_metricity(Mahalanobis(Q), x, y, z)
-
-        semiaxes = [T(1/2), T(1), T(2)]
-        angles = [T(π/2), T(π/2), T(π/2)]
-
-        test_metricity(Ellipsoidal(semiaxes, angles), x, y, z)
-
-        p = rand(T, n)
-        q = rand(T, n)
-        r = rand(T, n)
-        p[p .< median(p)] = 0
-        p /= sum(p)
-        q /= sum(q)
-        r /= sum(r)
->>>>>>> da15087e
 
     test_metricity(SqMahalanobis(Q), x, y, z)
     test_metricity(Mahalanobis(Q), x, y, z)
+  
+    semiaxes = [T(1/2), T(1), T(2)]
+    angles = [T(π/2), T(π/2), T(π/2)]
+
+    test_metricity(Ellipsoidal(semiaxes, angles), x, y, z)
 
     p = rand(T, n)
     q = rand(T, n)
